# Licensed to the Apache Software Foundation (ASF) under one
# or more contributor license agreements.  See the NOTICE file
# distributed with this work for additional information
# regarding copyright ownership.  The ASF licenses this file
# to you under the Apache License, Version 2.0 (the
# "License"); you may not use this file except in compliance
# with the License.  You may obtain a copy of the License at
#
#   http://www.apache.org/licenses/LICENSE-2.0
#
# Unless required by applicable law or agreed to in writing,
# software distributed under the License is distributed on an
# "AS IS" BASIS, WITHOUT WARRANTIES OR CONDITIONS OF ANY
# KIND, either express or implied.  See the License for the
# specific language governing permissions and limitations
# under the License.

# pylint: disable=invalid-name, inconsistent-return-statements, unidiomatic-typecheck
# pylint: disable=import-outside-toplevel
"""Base class for PyTorch FX Graph importer."""
import abc
import math
from typing import Callable, Dict, Optional, Tuple, Union

from tvm import relax


class BaseFXGraphImporter(metaclass=abc.ABCMeta):
    """Base class for FX Graph Importer."""

    import torch  # type: ignore
    from torch import fx

    def __init__(self) -> None:
        import torch  # type: ignore
        from torch import fx

        self.env: Dict[fx.Node, relax.Expr] = {}
        self.params: Dict[torch.Tensor, relax.Expr] = {}
        self.block_builder: relax.BlockBuilder = None
        self.convert_map: Dict[
            Union[torch.nn.Module, str], Callable[[fx.Node], relax.Var]
        ] = self.create_convert_map()

    ########## Utilities ##########

    @staticmethod
    def _convert_data_type(input_type: Union[str, torch.dtype], env: Optional[Dict] = None):
        """converts the PyTorch scalar type input_type to a TVM dtype."""
        import torch  # type: ignore

        if env is not None and input_type in env:
            input_type = env[input_type]

        input_type = input_type.lower() if isinstance(input_type, str) else input_type
        if input_type in ["float", "float32", "torch.float32", torch.float32]:
            return "float32"
        elif input_type in ["float16", "torch.float16", torch.float16]:
            return "float16"
        elif input_type in ["int64", "torch.int64", torch.int64]:
            return "int64"
        elif input_type in ["int32", "torch.int32", torch.int32]:
            return "int32"
        elif input_type in ["bool", "torch.bool", torch.bool]:
            return "bool"
        else:
            raise NotImplementedError("input_type {} is not handled yet".format(input_type))

    @staticmethod
    def _convert_torch_tensor_to_relax(tensor: torch.Tensor) -> relax.Var:
        tensor = tensor.detach().cpu()
        dtype = BaseFXGraphImporter._convert_data_type(str(tensor.data.dtype))
        return relax.const(tensor.data.numpy(), dtype)

    @staticmethod
    def shape_of(tensor):
        """Get the shape of a tensor."""
        import torch  # type: ignore

        if isinstance(tensor, relax.Expr):
            if not isinstance(tensor.struct_info, relax.TensorStructInfo):
                raise TypeError("The input Expr of shape_of should be a Tensor")
            return tensor.struct_info.shape
        elif isinstance(tensor, torch.Tensor):
            return tensor.shape
        raise ValueError("Unsupported type: {}".format(type(tensor)))

    def retrieve_args(self, node: fx.Node):
        return self._retrieve_args(node.args)

    def _retrieve_args(self, node):
        from torch import fx

        if isinstance(node, fx.Node):
            return self.env[node]
        elif isinstance(node, tuple):
            return tuple(self._retrieve_args(x) for x in node)
        elif isinstance(node, list):
            return [self._retrieve_args(x) for x in node]
        elif isinstance(node, dict):
            return {self._retrieve_args(k): self._retrieve_args(v) for k, v in node.items()}
        else:
            return node

    ########## Unary Ops ##########

    def _unary_op(self, op: Callable) -> Callable:
        from torch import fx

        def convert(node: fx.Node) -> relax.Var:
            return self.block_builder.emit(op(self.env[node.args[0]]))

        return convert

    def _celu(self, node: fx.Node) -> relax.Var:
        x = self.env[node.args[0]]
        alpha = node.args[1] if len(node.args) > 1 else node.kwargs.get("alpha", 1.0)
        dtype = x.struct_info.dtype

        if isinstance(alpha, (int, float)):
            alpha = relax.const(alpha, dtype)
        else:
            if not isinstance(alpha, relax.Var):
                alpha = self.block_builder.emit(relax.const(alpha, dtype))

        zero = relax.const(0, dtype)
        # alpha * min(0, exp(x / alpha) - 1) + max(0, x)
        return self.block_builder.emit(
            relax.op.add(
                relax.op.multiply(
                    alpha,
                    relax.op.minimum(
                        zero,
                        relax.op.subtract(
                            relax.op.divide(relax.op.exp(x), alpha), relax.const(1, dtype)
                        ),
                    ),
                ),
                relax.op.nn.relu(x),
            )
        )

    def _clamp(self, node: fx.Node) -> relax.Expr:
        args = self.retrieve_args(node)
        a_min = args[1] if len(args) > 1 else node.kwargs["min"]
        a_max = args[2] if len(args) > 2 else node.kwargs["max"]
        if not isinstance(a_min, (int, float)):
            raise ValueError(
                f"TVM only supports constant min value for torch.clamp/clip, "
                f"but got {a_min} with type {type(a_min)}"
            )
        if not isinstance(a_max, (int, float)):
            raise ValueError(
                f"TVM only supports constant max value for torch.clamp/clip, "
                f"but got {a_max} with type {type(a_max)}"
            )
        return self.block_builder.emit(relax.op.clip(args[0], a_min, a_max))


    def _clamp_min(self, node: fx.Node) -> relax.Expr:
        args = self.retrieve_args(node)
        a_min = args[1] if len(args) > 1 else node.kwargs["min"]
        a_max = math.inf
        if not isinstance(a_min, (int, float)):
            raise ValueError(
                f"TVM only supports constant min value for torch.clamp/clip, "
                f"but got {a_min} with type {type(a_min)}"
            )
        if not isinstance(a_max, (int, float)):
            raise ValueError(
                f"TVM only supports constant max value for torch.clamp/clip, "
                f"but got {a_max} with type {type(a_max)}"
            )
        return self.block_builder.emit(relax.op.clip(args[0], a_min, a_max))

    def _elu(self, node: fx.Node) -> relax.Var:
        x = self.env[node.args[0]]
        alpha = node.args[1] if len(node.args) > 1 else node.kwargs.get("alpha", 1.0)
        dtype = x.struct_info.dtype

        if isinstance(alpha, (int, float)):
            alpha = relax.const(-alpha, dtype)
        else:
            if not isinstance(alpha, relax.Var):
                alpha = self.block_builder.emit(relax.const(-alpha, dtype))

        # alpha * ReLU(1 − exp(x)) + ReLU(x)
        return self.block_builder.emit(
            relax.op.add(
                relax.op.multiply(
                    alpha,
                    relax.op.nn.relu(relax.op.subtract(relax.const(1, dtype), relax.op.exp(x))),
                ),
                relax.op.nn.relu(x),
            )
        )

    def _gelu(self, node: fx.Node) -> relax.Expr:
        approximate = node.kwargs.get("approximate", "none")
        if approximate == "none":
            return self.block_builder.emit(relax.op.nn.gelu(self.env[node.args[0]]))
        elif approximate == "tanh":
            return self.block_builder.emit(relax.op.nn.gelu_tanh(self.env[node.args[0]]))
        else:
            raise KeyError("Unregonized approximate algorithm for gelu: {}.".format(approximate))

    def _hardsigmoid(self, node: fx.Node) -> relax.Var:
        args = self.retrieve_args(node)
        x = args[0]
        dtype = x.struct_info.dtype
        x0 = relax.op.add(x, relax.const(3, dtype))
        x1 = relax.op.clip(x0, 0, 6)
        return self.block_builder.emit(relax.op.divide(x1, relax.const(6, dtype)))

    def _hardswish(self, node: fx.Node) -> relax.Var:
        args = self.retrieve_args(node)
        x = args[0]
        dtype = x.struct_info.dtype
        x0 = relax.op.add(x, relax.const(3, dtype))
        x1 = relax.op.clip(x0, 0, 6)
        x2 = relax.op.divide(x1, relax.const(6, dtype))
        return self.block_builder.emit(relax.op.multiply(x, x2))

    def _hardtanh(self, node: fx.Node) -> relax.Expr:
        args = self.retrieve_args(node)
        x = args[0]
        min_val = node.kwargs.get("min_val", -1.0)
        max_val = node.kwargs.get("max_val", 1.0)
        return self.block_builder.emit(relax.op.clip(x, min_val, max_val))

    def _leakyrelu(self, node: fx.Node) -> relax.Var:
        x = self.env[node.args[0]]
        alpha = node.args[1] if len(node.args) > 1 else node.kwargs.get("negative_slope", 0.01)
        return self.block_builder.emit(relax.op.nn.leakyrelu(x, alpha))

    def _log_softmax(self, node: fx.Node) -> relax.Var:
        x = self.env[node.args[0]]
        dim = node.args[1] if len(node.args) > 1 else node.kwargs.get("dim", -1)
        return self.block_builder.emit(relax.op.nn.log_softmax(x, dim))

    def _round(self, node: fx.Node) -> relax.Expr:
        if node.kwargs.get("decimals", 0) != 0:
            raise ValueError("specifying decimals for round is not supported yet")
        arg = self.env[node.args[0]]
        return self.block_builder.emit(relax.op.round(arg))

    def _softmax(self, node: fx.Node) -> relax.Var:
        """
        For large tensors with non-last dimension softmax, we transpose to move 
        the softmax dimension to the end, apply softmax, and then transpose 
        back to the original shape.
        """
        x = self.env[node.args[0]]
        dim = node.args[1] if len(node.args) > 1 else node.kwargs.get("dim", -1)
        input_shape = x.struct_info.shape
        input_ndim = len(input_shape)
        
        if dim < 0:
            # Ensure dim is express as a positive index
            dim = input_ndim + dim
        
        # Check if this is a non-last dimension with large size (> 1024)
        # The smallest power of 2 that doesn't work on a NVIDIA GeForce RTX 
        # 4090 if 8192. Using 1024 here to be safe.
        is_large_non_last_dim = False
        large_size_threshold = 1024
        
        if dim != input_ndim - 1:  # Not the last dimension
            try:
                # Check if any dimension is large
                for i, size in enumerate(input_shape):
                    if hasattr(size, 'value') and size.value > large_size_threshold:
                        is_large_non_last_dim = True
                        break
            except:
                # If we can't determine the size, play it safe
                pass
        
        if is_large_non_last_dim:
            # Special handling for large tensors with non-last dimension softmax
            
            # Get dimension ordering for transpose
            dims = list(range(input_ndim))
            dims.append(dims.pop(dim))
            
            # Transpose
            x_transposed = self.block_builder.emit(relax.op.permute_dims(x, dims))
            
            # Apply softmax on last dimension
            softmax_result = self.block_builder.emit(relax.op.nn.softmax(x_transposed, -1))
            
            # Transpose back to original shape
            inv_dims = [-1] * len(dims)
            for i, d in enumerate(dims):
                inv_dims[d] = i
            return self.block_builder.emit(relax.op.permute_dims(softmax_result, inv_dims))
        else:
            # Regular softmax 
            return self.block_builder.emit(relax.op.nn.softmax(x, dim))

    def _selu(self, node: fx.Node) -> relax.Var:
        x = self.env[node.args[0]]
        alpha = node.args[1] if len(node.args) > 1 else node.kwargs.get("alpha", 1.6732631921768188)
        gamma = node.args[2] if len(node.args) > 2 else node.kwargs.get("gamma", 1.0507009873554805)
        dtype = x.struct_info.dtype

        if isinstance(alpha, (int, float)):
            alpha = relax.const(alpha, dtype)
        else:
            if not isinstance(alpha, relax.Var):
                alpha = self.block_builder.emit(relax.const(alpha, dtype))

        if isinstance(gamma, (int, float)):
            gamma = relax.const(gamma, dtype)
        else:
            if not isinstance(gamma, relax.Var):
                gamma = self.block_builder.emit(relax.const(gamma, dtype))

        # gamma * (ReLU(x) + alpha * (exp(x) - 1))
        return self.block_builder.emit(
            relax.op.multiply(
                gamma,
                relax.op.add(
                    relax.op.nn.relu(x),
                    relax.op.multiply(
                        alpha, relax.op.subtract(relax.op.exp(x), relax.const(1, dtype))
                    ),
                ),
            )
        )

    def _tril_triu(self, op: Callable) -> Callable:
        from torch import fx

        def convert(node: fx.Node) -> relax.Var:
            x = self.env[node.args[0]]
            k = node.args[1] if len(node.args) > 1 else node.kwargs.get("diagonal", 0)
            assert isinstance(k, int)
            return self.block_builder.emit(op(x, k))

        return convert

    ########## Binary Ops ##########

    def _binary_op(self, relax_op: Callable, intrinsic_op: Callable) -> Callable:
        from torch import fx

        def convert(node: fx.Node) -> relax.Var:
            def promote_binary_op_args(lhs, rhs):
                if isinstance(lhs, relax.Expr) and isinstance(rhs, relax.Expr):
                    return lhs, rhs
                elif isinstance(lhs, relax.Expr):
                    assert isinstance(lhs.struct_info, relax.TensorStructInfo)
                    return lhs, relax.const(rhs, lhs.struct_info.dtype)
                elif isinstance(rhs, relax.Expr):
                    assert isinstance(rhs.struct_info, relax.TensorStructInfo)
                    return relax.const(lhs, rhs.struct_info.dtype), rhs
                else:
                    assert False

            def call_binary_op(op, lhs, rhs):
                lhs, rhs = promote_binary_op_args(lhs, rhs)
                return self.block_builder.emit(op(lhs, rhs))

            lhs, rhs = self.retrieve_args(node)
            if isinstance(lhs, relax.Var) or isinstance(rhs, relax.Var):
                return call_binary_op(relax_op, lhs, rhs)
            elif isinstance(lhs, relax.expr.Constant):
                return call_binary_op(relax_op, lhs, relax.const(rhs, dtype=lhs.struct_info.dtype))
            elif isinstance(rhs, relax.expr.Constant):
                return call_binary_op(relax_op, relax.const(lhs, dtype=rhs.struct_info.dtype), rhs)
            return intrinsic_op(lhs, rhs)

        return convert
    

    ########## Linear Algebra ##########

    def _linalg_vector_norm(self, node: fx.Node) -> relax.Var:

        args = self.retrieve_args(node)

        data = args[0]
        # Default ord=2 if not supplied
        ord_val = args[1] if len(args) > 1 else 2.0
        dim = args[2] if len(args) > 2 else None
        keepdim = args[3] if len(args) > 3 else False

        # If ord_val is a Python float/int, wrap it in a Relax const
        # so that it matches data's dtype. 
        dtype = data.struct_info.dtype
        ord_expr = (
            ord_val
            if isinstance(ord_val, relax.Expr)
            else relax.const(float(ord_val), dtype)
        )
        # Reciprocal
        reci_expr = (
            relax.op.divide(
                relax.const(1.0, dtype),
                ord_expr
            )
            if isinstance(ord_val, relax.Expr)
            else relax.const(1.0 / float(ord_val), dtype)
        )

        # abs(data)
        abs_data = self.block_builder.emit(relax.op.abs(data))
        # abs_data^ord
        abs_data_pow = self.block_builder.emit(relax.op.power(abs_data, ord_expr))
        # sum over dim
        reduced = self.block_builder.emit(relax.op.sum(abs_data_pow, dim, keepdims=keepdim))
        # (sum(...))^(1/ord)
        norm_val = self.block_builder.emit(relax.op.power(reduced, reci_expr))

        return norm_val


    ########## Neural Network ##########

    def _adaptive_avg_pool2d(self, node: fx.Node) -> relax.Var:
        x = self.env[node.args[0]]
        output_size = node.args[1]
        return self.block_builder.emit(
            relax.op.nn.adaptive_avg_pool2d(x, output_size, layout="NCHW")
        )

    def _addmm(self, node: fx.Node) -> relax.Var:
        x = self.env[node.args[0]]
        y = self.env[node.args[1]]
        z = self.env[node.args[2]]
        alpha = node.kwargs.get("alpha", 1)
        beta = node.kwargs.get("beta", 1)

        res = None
        if alpha != 0:
            res = self.block_builder.emit(relax.op.linear_algebra.matmul(y, z, out_dtype="float32"))
            if alpha != 1:
                dtype = res.struct_info.dtype
                res = self.block_builder.emit(relax.op.multiply(res, relax.const(alpha, dtype)))
        if beta != 0:
            dtype = x.struct_info.dtype
            if beta != 1:
                bias = self.block_builder.emit(relax.op.multiply(x, relax.const(beta, dtype)))
            else:
                bias = x
            res = bias if res is None else self.block_builder.emit(relax.op.add(bias, res))
        return res

    def _avg_pool2d_impl(
        self,
        x: relax.Expr,
        kernel_size: Union[int, Tuple[int, int]] = (1, 1),
        stride: Optional[Union[int, Tuple[int, int]]] = None,
        padding: Optional[int] = 0,
        ceil_mode: Optional[bool] = False,
    ) -> relax.Var:
        stride = kernel_size if stride is None or stride == [] else stride
        return self.block_builder.emit(
            relax.op.nn.avg_pool2d(
                x,
                pool_size=kernel_size,
                strides=stride,
                padding=padding,
                ceil_mode=ceil_mode,
                layout="NCHW",
            )
        )

    def _avg_pool2d(self, node: fx.Node) -> relax.Var:
        args, kwargs = node.normalized_arguments(node)
        x = self.env[args[0]]
        kernel_size = args[1] if len(args) > 1 else kwargs["kernel_size"]
        stride = args[2] if len(args) > 2 else kwargs.get("stride", None)
        padding = args[3] if len(args) > 3 else kwargs.get("padding", 0)
        ceil_mode = args[4] if len(args) > 4 else kwargs.get("ceil_mode", False)
        return self._avg_pool2d_impl(x, kernel_size, stride, padding, ceil_mode)

    def _baddbmm(self, node: fx.Node) -> relax.Var:
        x = self.env[node.args[0]]
        batch1 = self.env[node.args[1]]
        batch2 = self.env[node.args[2]]
        alpha = node.kwargs.get("alpha", 1)
        beta = node.kwargs.get("beta", 1)

        res = None
        if alpha != 0:
            res = self.block_builder.emit(relax.op.matmul(batch1, batch2))
            if alpha != 1:
                dtype = res.struct_info.dtype
                res = self.block_builder.emit(relax.op.multiply(res, relax.const(alpha, dtype)))
        if beta != 0:
            dtype = x.struct_info.dtype
            if beta != 1:
                bias = self.block_builder.emit(relax.op.multiply(x, relax.const(beta, dtype)))
            else:
                bias = x
            res = bias if res is None else self.block_builder.emit(relax.op.add(res, bias))
        return res

    def _conv_transpose1d_impl(
        self,
        x: relax.Expr,
        weight: relax.Expr,
        bias: Optional[relax.Expr],
        strides: Optional[Tuple],
        padding: Optional[Tuple],
        dilation: Optional[Tuple],
        groups: Optional[Tuple],
    ) -> relax.Var:
        conv1d_transpose = self.block_builder.emit(
            relax.op.nn.conv1d_transpose(
                x,
                weight,
                strides=strides,
                padding=padding,
                dilation=dilation,
                groups=groups,
                data_layout="NCW",
                kernel_layout="OIW",
                out_dtype="float32",
            )
        )

        if bias is None:
            return conv1d_transpose

        assert len(self.shape_of(bias)) == 1
        bias = relax.op.reshape(bias, (1, -1, 1))
        return self.block_builder.emit(relax.op.add(conv1d_transpose, bias))

    def _conv_transpose1d(self, node: fx.Node) -> relax.Var:
        args = self.retrieve_args(node)
        x = args[0]
        weight = args[1]
        bias = args[2] if len(args) > 2 else None
        stride = args[3] if len(args) > 3 else 1
        padding = args[4] if len(args) > 4 else 0
        dilation = args[5] if len(args) > 5 else 1
        groups = args[6] if len(args) > 6 else 1
        return self._conv_transpose1d_impl(
            x,
            weight,
            bias=bias,
            strides=stride,
            padding=padding,
            dilation=dilation,
            groups=groups,
        )

    def _conv_transpose2d_impl(
        self,
        x: relax.Expr,
        weight: relax.Expr,
        bias: Optional[relax.Expr],
        strides: Optional[Tuple],
        padding: Optional[Tuple],
        dilation: Optional[Tuple],
        groups: Optional[Tuple],
    ) -> relax.Var:
        conv2d_transpose = self.block_builder.emit(
            relax.op.nn.conv2d_transpose(
                x,
                weight,
                strides=strides,
                padding=padding,
                dilation=dilation,
                groups=groups,
                data_layout="NCHW",
                kernel_layout="OIHW",
                out_dtype="float32",
            )
        )

        if bias is None:
            return conv2d_transpose

        assert len(self.shape_of(bias)) == 1
        bias = relax.op.reshape(bias, (1, -1, 1, 1))
        return self.block_builder.emit(relax.op.add(conv2d_transpose, bias))

    def _conv_transpose2d(self, node: fx.Node) -> relax.Var:
        args = self.retrieve_args(node)
        x = args[0]
        weight = args[1]
        bias = args[2] if len(args) > 2 else None
        stride = args[3] if len(args) > 3 else 1
        padding = args[4] if len(args) > 4 else 0
        dilation = args[5] if len(args) > 5 else 1
        groups = args[6] if len(args) > 6 else 1
        return self._conv_transpose2d_impl(
            x,
            weight,
            bias=bias,
            strides=stride,
            padding=padding,
            dilation=dilation,
            groups=groups,
        )

    def _conv1d_impl(
        self,
        x: relax.Expr,
        weight: relax.Expr,
        bias: Optional[relax.Expr],
        strides: Optional[Tuple],
        padding: Optional[Tuple],
        dilation: Optional[Tuple],
        groups: Optional[Tuple],
    ) -> relax.Var:
        conv1d = self.block_builder.emit(
            relax.op.nn.conv1d(
                x,
                weight,
                strides=strides,
                padding=padding,
                dilation=dilation,
                groups=groups,
                data_layout="NCW",
                kernel_layout="OIW",
                out_dtype="float32",
            )
        )

        if bias is None:
            return conv1d
        assert len(self.shape_of(bias)) == 1
        bias = relax.op.reshape(bias, (1, -1, 1))
        return self.block_builder.emit(relax.op.add(conv1d, bias))

    def _conv1d(self, node: fx.Node) -> relax.Var:
        args = self.retrieve_args(node)
        x = args[0]
        weight = args[1]
        bias = args[2] if len(args) > 2 else None
        stride = args[3] if len(args) > 3 else 1
        padding = args[4] if len(args) > 4 else 0
        dilation = args[5] if len(args) > 5 else 1
        groups = args[6] if len(args) > 6 else 1
        return self._conv1d_impl(
            x,
            weight,
            bias=bias,
            strides=stride,
            padding=padding,
            dilation=dilation,
            groups=groups,
        )

    def _conv2d_impl(
        self,
        x: relax.Expr,
        weight: relax.Expr,
        bias: Optional[relax.Expr],
        strides: Optional[Tuple],
        padding: Optional[Tuple],
        dilation: Optional[Tuple],
        groups: Optional[Tuple],
    ):
        conv2d = self.block_builder.emit(
            relax.op.nn.conv2d(
                x,
                weight,
                strides=strides,
                padding=padding,
                dilation=dilation,
                groups=groups,
                data_layout="NCHW",
                kernel_layout="OIHW",
                out_dtype="float32",
            )
        )

        if bias is None:
            return conv2d
        assert len(self.shape_of(bias)) == 1
        bias = relax.op.reshape(bias, (1, -1, 1, 1))
        return self.block_builder.emit(relax.op.add(conv2d, bias))

    def _conv2d(self, node: fx.Node) -> relax.Var:
        args = self.retrieve_args(node)
        x = args[0]
        weight = args[1]
        bias = args[2] if len(args) > 2 else None
        stride = args[3] if len(args) > 3 else 1
        padding = args[4] if len(args) > 4 else 0
        # print(f"got a stride of {stride} and a padding of {padding}")
        dilation = args[5] if len(args) > 5 else 1
        groups = args[6] if len(args) > 6 else 1
        return self._conv2d_impl(
            x,
            weight,
            bias=bias,
            strides=stride,
            padding=padding,
            dilation=dilation,
            groups=groups,
        )

    def _conv3d_impl(
        self,
        x: relax.Expr,
        weight: relax.Expr,
        bias: Optional[relax.Expr],
        strides: Optional[Tuple],
        padding: Optional[Tuple],
        dilation: Optional[Tuple],
        groups: Optional[Tuple],
    ):
        conv3d = self.block_builder.emit(
            relax.op.nn.conv3d(
                x,
                weight,
                strides=strides,
                padding=padding,
                dilation=dilation,
                groups=groups,
                data_layout="NCDHW",
                kernel_layout="OIDHW",
                out_dtype="float32",
            )
        )

        if bias is None:
            return conv3d
        assert len(self.shape_of(bias)) == 1
        bias = relax.op.reshape(bias, (1, -1, 1, 1, 1))
        return self.block_builder.emit(relax.op.add(conv3d, bias))

    def _conv3d(self, node: fx.Node) -> relax.Var:
        args = self.retrieve_args(node)
        x = args[0]
        weight = args[1]
        bias = args[2] if len(args) > 2 else None
        stride = args[3] if len(args) > 3 else 1
        padding = args[4] if len(args) > 4 else 0
        dilation = args[5] if len(args) > 5 else 1
        groups = args[6] if len(args) > 6 else 1
        return self._conv3d_impl(
            x,
            weight,
            bias=bias,
            strides=stride,
            padding=padding,
            dilation=dilation,
            groups=groups,
        )

    def _einsum(self, node: fx.Node) -> relax.Var:
        import torch  # type: ignore

        args = self.retrieve_args(node)
        operands = args[1] if isinstance(args[1], (torch.Size, tuple, list)) else args[1:]
        return self.block_builder.emit(relax.op.einsum(operands, args[0]))

    def _embedding_impl(
        self,
        x,
        weight,
    ) -> relax.Var:
        x = self.block_builder.emit(relax.op.astype(x, "int32"))

        ndim = x.struct_info.ndim
        if ndim == 1:
            return self.block_builder.emit(relax.op.take(weight, x, axis=0))
        else:
            x_shape = x.struct_info.shape.values
            emb_size = weight.struct_info.shape.values[-1]
            x = self.block_builder.emit(relax.op.reshape(x, shape=[-1]))
            embedding = self.block_builder.emit(relax.op.take(weight, x, axis=0))
            return self.block_builder.emit(relax.op.reshape(embedding, [*x_shape, emb_size]))

    def _layer_norm_impl(self, x, gamma, beta, eps, normalized_shape) -> relax.Var:
        from torch.fx.immutable_collections import immutable_list
        import numpy as np  # type: ignore

        if isinstance(normalized_shape, (immutable_list, tuple)):
            normalized_shape = tuple(normalized_shape)
        else:
            try:
                normalized_shape = self.env[normalized_shape]
            except TypeError:
                normalized_shape = tuple(normalized_shape)

        dim_num = len(normalized_shape)
        axes = list(range(-dim_num, 0))

        if gamma is None:
            shape_tuple = [int(s) for s in normalized_shape]
            gamma = relax.const(np.ones(shape_tuple), x.struct_info.dtype)
        if beta is None:
            shape_tuple = [int(s) for s in normalized_shape]
            beta = relax.const(np.zeros(shape_tuple), x.struct_info.dtype)

        return self.block_builder.emit(
            relax.op.nn.layer_norm(
                x,
                gamma,
                beta,
                axes=axes,
                epsilon=eps,
            )
        )

    def _layer_norm(self, node: fx.Node) -> relax.Var:
        x = self.env[node.args[0]]
        normalized_shape = node.args[1]
        gamma = self.env[node.args[2]] if len(node.args) > 2 else None
        beta = self.env[node.args[3]] if len(node.args) > 3 else None
        eps = node.args[4] if len(node.args) > 4 else 1e-05
        return self._layer_norm_impl(x, gamma, beta, eps, normalized_shape)

    def _layer_norm_module(self, node: fx.Node) -> relax.Var:
        import torch  # type: ignore

        x = self.env[node.args[0]]
        module = self.named_modules[node.target]
        normalized_shape = module.normalized_shape
        if module.elementwise_affine:
            gamma = self.params[module.weight]
            beta = self.params[module.bias]
        else:
            gamma = relax.const(torch.ones_like(module.normalized_shape), x.struct_info.dtype)
            beta = relax.const(torch.zeros_like(module.normalized_shape), x.struct_info.dtype)
        eps = module.eps
        return self._layer_norm_impl(x, gamma, beta, eps, normalized_shape)

    def _linear(self, node: fx.Node) -> relax.Var:
        args = self.retrieve_args(node)
        x = args[0]
        weight = args[1]
        bias = args[2] if len(args) > 2 else None
        return self.block_builder.emit(relax.op.linear(x, weight, bias, "float32"))

    def _max_pool2d_impl(
        self,
        x: relax.Expr,
        kernel_size: Union[int, Tuple[int, int]] = (1, 1),
        stride: Optional[Union[int, Tuple[int, int]]] = None,
        padding: Optional[int] = 0,
        dilation: Optional[int] = 1,
        ceil_mode: Optional[bool] = False,
    ) -> relax.Var:
        stride = kernel_size if stride is None else stride
        return self.block_builder.emit(
            relax.op.nn.max_pool2d(
                x,
                pool_size=kernel_size,
                strides=stride,
                padding=padding,
                dilation=dilation,
                ceil_mode=ceil_mode,
                layout="NCHW",
            )
        )

    def _max_pool2d(self, node: fx.Node) -> relax.Var:
        args = self.retrieve_args(node)
        x = args[0]
        kernel_size = args[1]
        stride = args[2] if len(args) > 2 else None
        padding = args[3] if len(args) > 3 else 0
        dilation = args[4] if len(args) > 4 else 1
        ceil_mode = args[5] if len(args) > 5 else False

        return self._max_pool2d_impl(x, kernel_size, stride, padding, dilation, ceil_mode)

    def _scaled_dot_product_attention(self, node: fx.Node) -> relax.Var:
        transpose_S_H = lambda tensor: relax.op.permute_dims(tensor, [0, 2, 1, 3])
        query = transpose_S_H(self.env[node.args[0]])
        key = transpose_S_H(self.env[node.args[1]])
        value = transpose_S_H(self.env[node.args[2]])
        attn_mask = node.args[3] if len(node.args) > 3 else node.kwargs.get("attn_mask", None)
        dropout_p = node.args[4] if len(node.args) > 4 else node.kwargs.get("dropout_p", 0.0)
        assert dropout_p == 0.0, "Dropout is not supported"
        is_causal = node.args[5] if len(node.args) > 5 else node.kwargs.get("is_causal", False)
        causal_mask = "TopLeft" if is_causal else None

        if attn_mask is not None:
            attn_mask = self.env[attn_mask]
            msg = "Only a float mask is supported for the attn_mask input."
            assert "float" in attn_mask.struct_info.dtype, msg

        return self.block_builder.emit(
            transpose_S_H(
                relax.op.nn.attention(query, key, value, bias=attn_mask, causal_mask=causal_mask)
            )
        )

    def _unbind(self, node: fx.Node) -> relax.Var:
        x = self.env[node.args[0]]
        dim = node.args[1] if len(node.args) > 1 else node.kwargs.get("dim", 0)
        assert isinstance(dim, int), "Expected 2nd argument of unbind as int"
        selections = self.shape_of(x)[dim].value
        n_section = list(range(1, selections + 1))
        ret, split = [], self.block_builder.emit(relax.op.split(x, n_section, dim))
        for i in range(selections):
            ret.append(self.block_builder.emit(relax.op.squeeze(split[i], axis=dim)))
        return self.block_builder.emit(relax.Tuple(ret))

    ########## Statistical ##########

    def _mean(self, node: fx.Node) -> relax.Var:
        args = self.retrieve_args(node)
        x = args[0]
        dim = args[1] if len(node.args) > 1 else node.kwargs.get("dim", None)
        keepdim = args[2] if len(node.args) > 2 else node.kwargs.get("keepdim", False)
        return self.block_builder.emit(relax.op.mean(x, dim, keepdims=keepdim))

    def _sum(self, node: fx.Node) -> relax.Var:
        args = self.retrieve_args(node)
        keepdim = node.kwargs["keepdim"] if "keepdim" in node.kwargs else False
        if len(args) == 1:
            return self.block_builder.emit(relax.op.sum(args[0], keepdims=keepdim))
        return self.block_builder.emit(relax.op.sum(args[0], args[1]))

    ########## Search ##########

    def _argmax_argmin(self, op: Callable) -> Callable:
        from torch import fx

        def convert(node: fx.Node):
            x = self.env[node.args[0]]
            dim = node.args[1] if len(node.args) > 1 else node.kwargs.get("dim", None)
            keepdim = node.args[2] if len(node.args) > 2 else node.kwargs.get("keepdim", False)
            return self.block_builder.emit(op(x, dim, keepdim))

        return convert

    ########## Manipulation ##########

    def _cat(self, node: fx.Node) -> relax.Var:
        args = self.retrieve_args(node)
        axis = args[1] if len(node.args) > 1 else node.kwargs.get("dim", 0)
        return self.block_builder.emit(relax.op.concat(args[0], axis=axis))

    def _chunk(self, node: fx.Node) -> relax.Var:
        x = self.env[node.args[0]]  
        chunks = node.args[1]
        dim = node.args[2] if len(node.args) > 2 else node.kwargs.get("dim", 0)
        length_dim = int(self.shape_of(x)[dim])
        # print("length_dim is",length_dim)
        # print("length_dim has type ",type(length_dim))
        n_section = math.ceil(length_dim / chunks) 
        return self.block_builder.emit(relax.op.split(x, n_section, dim))

    def _cumsum(self, node: fx.Node) -> relax.Var:
        x = self.env[node.args[0]]

        dim = node.args[1] if len(node.args) > 1 else node.kwargs.get("dim", None)
        if "dtype" in node.kwargs:
            dtype = self._convert_data_type(str(node.kwargs["dtype"]), self.env)
        else:
            dtype = None
        if "out" in node.kwargs:
            raise ValueError("specifying out for cumsum is not supported yet")

        return self.block_builder.emit(relax.op.cumsum(x, dim, dtype))

    def _expand(self, node: fx.Node) -> relax.Var:
        args = self.retrieve_args(node)
        sizes = args[1:] if len(args) > 2 else args[1]
        broadcast_shape, in_shape = [], self.shape_of(args[0])
        for idx, i in enumerate(sizes):
            if isinstance(i, int) and i == -1:
                broadcast_shape.append(in_shape[idx])
            else:
                broadcast_shape.append(i)
        return self.block_builder.emit(relax.op.broadcast_to(args[0], broadcast_shape))

    def _expand_as(self, node: fx.Node) -> relax.Var:
        args = self.retrieve_args(node)
        # args[0] -> 'self' tensor
        # args[1] -> 'other' tensor
        data = args[0]
        other_shape = self.shape_of(args[1])  # This is the shape of 'other'
        return self.block_builder.emit(relax.op.broadcast_to(data, other_shape))

    def _flip(self, node: fx.Node) -> relax.Var:
        x = self.env[node.args[0]]
        dims = node.args[1] if len(node.args) > 1 else node.kwargs.get("dims", None)
        if isinstance(dims, (list, tuple)) and len(dims) > 0:
            dims = dims[0]
        elif not isinstance(dims, int):
            raise TypeError(f"flip expects an integer axis, but got {type(dims)}: {dims}")
        return self.block_builder.emit(relax.op.flip(x, dims))

    def _gather(self, node: fx.Node) -> relax.Var:
        x = self.env[node.args[0]]
        dim = node.args[1] if len(node.args) > 1 else node.kwargs.get("dim", 0)
        index = self.env[node.args[2]]
        return self.block_builder.emit(relax.op.gather_elements(x, index, axis=dim))

    def _permute(self, node: fx.Node) -> relax.Var:
        import torch  # type: ignore

        args = self.retrieve_args(node)
        x = args[0]
        dims = args[1] if isinstance(args[1], (torch.Size, tuple, list)) else args[1:]
        return self.block_builder.emit(relax.op.permute_dims(x, dims))

    def _repeat(self, node: fx.Node) -> relax.Var:
        import torch  # type: ignore

        args = self.retrieve_args(node)
        x = args[0]
        dims = args[1] if isinstance(args[1], (torch.Size, tuple, list)) else args[1:]
        return self.block_builder.emit(relax.op.tile(x, dims))

    def _reshape(self, node: fx.Node) -> relax.Var:
        import torch  # type: ignore

        args = self.retrieve_args(node)
        x = args[0]
        dims = args[1] if isinstance(args[1], (torch.Size, tuple, list)) else args[1:]
        return self.block_builder.emit(relax.op.reshape(x, dims))

    def _scatter(self, node: fx.Node) -> relax.Var:
        x = self.env[node.args[0]]
        if len(node.args) == 1:
            dim = node.kwargs["dim"]
            index = self.env[node.kwargs["index"]]
            src = self.env[node.kwargs["src"]]
        elif len(node.args) == 4:
            dim = node.args[1]
            index = self.env[node.args[2]]
            src = self.env[node.args[3]]
        else:
            raise Exception("Unexpected args " + str(node.args))
        return self.block_builder.emit(relax.op.scatter_elements(x, index, src, axis=dim))

    def _split(self, node: fx.Node) -> relax.Var:
        x = self.env[node.args[0]]
        split_size = node.args[1]
        dim = node.args[2] if len(node.args) > 2 else node.kwargs.get("dim", 0)
        if isinstance(split_size, (list, tuple)):
            n_section = []
            for s in split_size[:-1]:
                cum_sum = 0 if not n_section else n_section[-1]
                n_section.append(s + cum_sum)
        else:
            n_section = (self.shape_of(x)[dim].value + split_size - 1) // split_size
        return self.block_builder.emit(relax.op.split(x, n_section, dim))

    def _squeeze(self, node: fx.Node) -> relax.Var:
        x = self.env[node.args[0]]
        dim = node.args[1] if len(node.args) > 1 else node.kwargs.get("dim", None)
        return self.block_builder.emit(relax.op.squeeze(x, dim))

    def _stack(self, node: fx.Node) -> relax.Var:
        args = self.retrieve_args(node)
        axis = args[1] if len(node.args) > 1 else node.kwargs.get("dim", 0)
        in_args = args[0]
        assert all(
            a.struct_info.shape[axis] == in_args[0].struct_info.shape[axis] for a in in_args[1:]
        ), "Expect all dim at {} to be the same, get {}".format(
            axis, [a.struct_info.shape for a in args]
        )
        cat = self.block_builder.emit(relax.op.concat(in_args, axis=axis))
        s_shape = []
        for idx, s in enumerate(cat.struct_info.shape):
            if idx == axis:
                s_shape.extend([len(in_args), in_args[0].struct_info.shape[axis]])
            else:
                s_shape.append(s)
        return self.block_builder.emit(relax.op.reshape(cat, s_shape))

    def _take(self, node: fx.Node) -> relax.Var:
        x = self.env[node.args[0]]
        indices = self.env[node.args[1]]
        indices = self.block_builder.emit(relax.op.astype(indices, "int32"))
        return self.block_builder.emit(relax.op.take(x, indices))

    def _tile(self, node: fx.Node) -> relax.Var:
        import torch  # type: ignore

        args = self.retrieve_args(node)
        x = args[0]
        dims = args[1] if isinstance(args[1], (torch.Size, tuple, list)) else args[1:]
        return self.block_builder.emit(relax.op.tile(x, dims))

    def _transpose(self, node: fx.Node) -> relax.Var:
        args = self.retrieve_args(node)
        full_idx = list(range(len(self.shape_of(args[0]))))
        full_idx[args[1]], full_idx[args[2]] = full_idx[args[2]], full_idx[args[1]]
        return self.block_builder.emit(relax.op.permute_dims(args[0], full_idx))

    ########## Creation ##########

    def _detach(self, node: fx.Node) -> relax.Var:
<<<<<<< HEAD
        x = self.env[node.args[0]]
        # if len(node.args) == 2:
        #     if isinstance(node.args[1], torch.dtype):
        #         dtype = self._convert_data_type(node.args[1], self.env)
        #         return self.block_builder.emit(relax.op.astype(x, dtype))
        # elif "dtype" in node.kwargs:
        #     dtype = self._convert_data_type(node.kwargs["dtype"], self.env)
        #     return self.block_builder.emit(relax.op.astype(x, dtype))
        return x

=======
        return self.env[node.args[0]]

    def _copy_(self, node: fx.Node) -> relax.Var:
        # Copies the source tensor's to the destination tensor
        # In TVM, that means simply returning the source tensor
        return self.env[node.args[1]]
>>>>>>> 4ee9c986

    def _to_copy(self, node: fx.Node) -> relax.Var:
        # Returns a copy of the input tensor
        import torch  # type: ignore

        x = self.env[node.args[0]]
        if len(node.args) == 2:
            if isinstance(node.args[1], torch.dtype):
                dtype = self._convert_data_type(node.args[1], self.env)
                return self.block_builder.emit(relax.op.astype(x, dtype))
        elif "dtype" in node.kwargs:
            dtype = self._convert_data_type(node.kwargs["dtype"], self.env)
            return self.block_builder.emit(relax.op.astype(x, dtype))
        return x

    def _arange(self, node: fx.Node) -> relax.Var:
        import torch  # type: ignore

        start_end_step = [None, None, None]
        if "start" in node.kwargs:
            start_end_step[0] = node.kwargs["start"]
        if "end" in node.kwargs:
            start_end_step[1] = node.kwargs["end"]
        if "step" in node.kwargs:
            start_end_step[2] = node.kwargs["step"]

        if len(node.args) == 1:
            assert start_end_step[1] is None
            start_end_step[1] = node.args[0]
        elif len(node.args) == 2:
            assert start_end_step[0] is None
            assert start_end_step[1] is None
            start_end_step[0] = node.args[0]
            start_end_step[1] = node.args[1]
        elif len(node.args) == 3:
            assert start_end_step[0] is None
            assert start_end_step[1] is None
            assert start_end_step[2] is None
            start_end_step[0] = node.args[0]
            start_end_step[1] = node.args[1]
            start_end_step[2] = node.args[2]

        if start_end_step[0] is None:
            start_end_step[0] = 0
        if start_end_step[2] is None:
            start_end_step[2] = 1

        if "dtype" in node.kwargs:
            dtype = self._convert_data_type(str(node.kwargs["dtype"]), self.env)
        elif any([isinstance(x, float) for x in start_end_step]):
            dtype = self._convert_data_type(torch.get_default_dtype())
        else:
            dtype = "int64"
        start_end_step = [
            self.env[x] if isinstance(x, torch.fx.Node) else x for x in start_end_step
        ]
        return self.block_builder.emit(relax.op.arange(*start_end_step, dtype=dtype))

    def _empty(self, node: fx.Node) -> relax.Var:
        dtype = self._convert_data_type(str(node.kwargs["dtype"]), self.env)
        return self.block_builder.emit(relax.op.zeros(node.args[0], dtype))

    def _fill(self, node: fx.Node) -> relax.Var:
        args = self.retrieve_args(node)
        x = args[0]
        dtype = x.struct_info.dtype
        value = args[1] if isinstance(args[1], relax.Expr) else relax.const(args[1], dtype)
        return self.block_builder.emit(relax.op.full(x.struct_info.shape, value, dtype))

    def _new_ones(self, node: fx.Node) -> relax.Var:
        args = self.retrieve_args(node)
        self_var = args[0]
        size = args[1] if isinstance(args[1], (list, tuple)) else args[1:]
        if not isinstance(size, (list, tuple)):
            size = (size,)
        size = relax.ShapeExpr(size)
        return self.block_builder.emit(
            relax.op.full(
                size,
                relax.const(1, self_var.struct_info.dtype),
                self_var.struct_info.dtype,
            )
        )

    ########## Others ##########

    def _getitem(self, node: fx.Node) -> relax.Var:
        import torch

        x = self.env[node.args[0]]
        if isinstance(x, (list, tuple, relax.ShapeExpr, relax.Tuple)):
            return x[node.args[1]]
        elif isinstance(x, relax.Var):
            if isinstance(x.struct_info, relax.TupleStructInfo):
                return self.block_builder.emit(relax.TupleGetItem(x, node.args[1]))

            assert isinstance(x.struct_info, relax.TensorStructInfo)
            take_indices = []
            take_axes = []
            stride_begin = []
            stride_end = []
            stride = []
            stride_axes = []
            expand_dim = []
            i = 0
            shape = self.shape_of(x)
            non_ellipsis_cnt = 0
            for index in node.args[1]:
                if isinstance(index, (int, slice, torch.fx.Node)):
                    non_ellipsis_cnt += 1
            for index in node.args[1]:
                if isinstance(index, int):
                    stride_begin.append(index)
                    stride_end.append(index + 1)
                    stride.append(1)
                    stride_axes.append(i)
                    i = i + 1
                elif isinstance(index, slice):
                    stride_begin.append(0 if index.start is None else index.start)
                    stride_end.append(shape[i] if index.stop is None else index.stop)
                    stride.append(1 if index.step is None else index.step)
                    stride_axes.append(i)
                    i = i + 1
                elif index is None:
                    expand_dim.append(len(stride_axes) + len(expand_dim))
                elif index is Ellipsis:
                    for _ in range(len(shape) - non_ellipsis_cnt):
                        stride_begin.append(0)
                        stride_end.append(shape[i])
                        stride.append(1)
                        stride_axes.append(i)
                        i += 1
                elif isinstance(index, torch.fx.Node):
                    node_index = self.env[index]
                    if not isinstance(node_index, relax.Expr):
                        raise ValueError(
                            "Unsupported index type for relax.op.take: " + str(type(node_index))
                        )
                    take_indices.append(node_index)
                    take_axes.append(i)
                    i = i + 1
                else:
                    raise ValueError("Unsupported index type: " + str(type(index)))
            while i < len(shape):
                stride_begin.append(0)
                stride_end.append(shape[i])
                stride.append(1)
                stride_axes.append(i)
                i += 1
            taken = x
            if len(take_indices) > 1:
                raise ValueError("Multiple tensors as index not yet supported")
            for each_index, each_axis in zip(take_indices, take_axes):
                taken = self.block_builder.emit(relax.op.take(taken, each_index, each_axis))
            sliced = self.block_builder.emit(
                relax.op.strided_slice(taken, stride_axes, stride_begin, stride_end, stride)
            )
            sliced_shape = list(self.shape_of(sliced))
            for i in expand_dim:
                sliced_shape.insert(i, 1)
            return self.block_builder.emit(relax.op.reshape(sliced, sliced_shape))
        elif isinstance(x, relax.Constant):
            dtype = x.struct_info.dtype
            return relax.const(x.data.numpy()[node.args[1]], dtype)
        else:
            assert False

    @abc.abstractmethod
    def create_convert_map(
        self,
    ) -> Dict[Union[torch.nn.Module, str], Callable[[fx.Node], relax.Var]]:
        """Create convert map"""<|MERGE_RESOLUTION|>--- conflicted
+++ resolved
@@ -1088,25 +1088,12 @@
     ########## Creation ##########
 
     def _detach(self, node: fx.Node) -> relax.Var:
-<<<<<<< HEAD
-        x = self.env[node.args[0]]
-        # if len(node.args) == 2:
-        #     if isinstance(node.args[1], torch.dtype):
-        #         dtype = self._convert_data_type(node.args[1], self.env)
-        #         return self.block_builder.emit(relax.op.astype(x, dtype))
-        # elif "dtype" in node.kwargs:
-        #     dtype = self._convert_data_type(node.kwargs["dtype"], self.env)
-        #     return self.block_builder.emit(relax.op.astype(x, dtype))
-        return x
-
-=======
         return self.env[node.args[0]]
 
     def _copy_(self, node: fx.Node) -> relax.Var:
         # Copies the source tensor's to the destination tensor
         # In TVM, that means simply returning the source tensor
         return self.env[node.args[1]]
->>>>>>> 4ee9c986
 
     def _to_copy(self, node: fx.Node) -> relax.Var:
         # Returns a copy of the input tensor
