# Licensed to the Apache Software Foundation (ASF) under one
# or more contributor license agreements.  See the NOTICE file
# distributed with this work for additional information
# regarding copyright ownership.  The ASF licenses this file
# to you under the Apache License, Version 2.0 (the
# "License"); you may not use this file except in compliance
# with the License.  You may obtain a copy of the License at
#
#   http://www.apache.org/licenses/LICENSE-2.0
#
# Unless required by applicable law or agreed to in writing,
# software distributed under the License is distributed on an
# "AS IS" BASIS, WITHOUT WARRANTIES OR CONDITIONS OF ANY
# KIND, either express or implied.  See the License for the
# specific language governing permissions and limitations
# under the License.

# pylint: disable=invalid-name, inconsistent-return-statements, unidiomatic-typecheck
# pylint: disable=import-outside-toplevel
"""Base class for PyTorch FX Graph importer."""
import abc
import math
from typing import Callable, Dict, Optional, Tuple, Union

from tvm import relax


class BaseFXGraphImporter(metaclass=abc.ABCMeta):
    """Base class for FX Graph Importer."""

    import torch  # type: ignore
    from torch import fx

    def __init__(self) -> None:
        import torch  # type: ignore
        from torch import fx

        self.env: Dict[fx.Node, relax.Expr] = {}
        self.params: Dict[torch.Tensor, relax.Expr] = {}
        self.block_builder: relax.BlockBuilder = None
        self.convert_map: Dict[
            Union[torch.nn.Module, str], Callable[[fx.Node], relax.Var]
        ] = self.create_convert_map()

    ########## Utilities ##########

    @staticmethod
    def _convert_data_type(input_type: Union[str, torch.dtype], env: Optional[Dict] = None):
        """converts the PyTorch scalar type input_type to a TVM dtype."""
        import torch  # type: ignore

        if env is not None and input_type in env:
            input_type = env[input_type]

        input_type = input_type.lower() if isinstance(input_type, str) else input_type
        if input_type in ["float", "float32", "torch.float32", torch.float32]:
            return "float32"
        elif input_type in ["float16", "torch.float16", torch.float16]:
            return "float16"
        elif input_type in ["int64", "torch.int64", torch.int64]:
            return "int64"
        elif input_type in ["int32", "torch.int32", torch.int32]:
            return "int32"
        elif input_type in ["bool", "torch.bool", torch.bool]:
            return "bool"
        else:
            raise NotImplementedError("input_type {} is not handled yet".format(input_type))

    @staticmethod
    def _convert_torch_tensor_to_relax(tensor: torch.Tensor) -> relax.Var:
        tensor = tensor.detach().cpu()
        dtype = BaseFXGraphImporter._convert_data_type(str(tensor.data.dtype))
        return relax.const(tensor.data.numpy(), dtype)

    @staticmethod
    def shape_of(tensor):
        """Get the shape of a tensor."""
        import torch  # type: ignore

        if isinstance(tensor, relax.Expr):
            if not isinstance(tensor.struct_info, relax.TensorStructInfo):
                raise TypeError("The input Expr of shape_of should be a Tensor")
            return tensor.struct_info.shape
        elif isinstance(tensor, torch.Tensor):
            return tensor.shape
        raise ValueError("Unsupported type: {}".format(type(tensor)))

    def retrieve_args(self, node: fx.Node):
        return self._retrieve_args(node.args)

    def _retrieve_args(self, node):
        from torch import fx

        if isinstance(node, fx.Node):
            return self.env[node]
        elif isinstance(node, tuple):
            return tuple(self._retrieve_args(x) for x in node)
        elif isinstance(node, list):
            return [self._retrieve_args(x) for x in node]
        elif isinstance(node, dict):
            return {self._retrieve_args(k): self._retrieve_args(v) for k, v in node.items()}
        else:
            return node

    ########## Unary Ops ##########

    def _unary_op(self, op: Callable) -> Callable:
        from torch import fx

        def convert(node: fx.Node) -> relax.Var:
            return self.block_builder.emit(op(self.env[node.args[0]]))

        return convert

    def _celu(self, node: fx.Node) -> relax.Var:
        x = self.env[node.args[0]]
        alpha = node.args[1] if len(node.args) > 1 else node.kwargs.get("alpha", 1.0)
        dtype = x.struct_info.dtype

        if isinstance(alpha, (int, float)):
            alpha = relax.const(alpha, dtype)
        else:
            if not isinstance(alpha, relax.Var):
                alpha = self.block_builder.emit(relax.const(alpha, dtype))

        zero = relax.const(0, dtype)
        # alpha * min(0, exp(x / alpha) - 1) + max(0, x)
        return self.block_builder.emit(
            relax.op.add(
                relax.op.multiply(
                    alpha,
                    relax.op.minimum(
                        zero,
                        relax.op.subtract(
                            relax.op.divide(relax.op.exp(x), alpha), relax.const(1, dtype)
                        ),
                    ),
                ),
                relax.op.nn.relu(x),
            )
        )

    def _clamp(self, node: fx.Node) -> relax.Expr:
        args = self.retrieve_args(node)
        a_min = args[1] if len(args) > 1 else node.kwargs["min"]
        a_max = args[2] if len(args) > 2 else node.kwargs["max"]
        if not isinstance(a_min, (int, float)):
            raise ValueError(
                f"TVM only supports constant min value for torch.clamp/clip, "
                f"but got {a_min} with type {type(a_min)}"
            )
        if not isinstance(a_max, (int, float)):
            raise ValueError(
                f"TVM only supports constant max value for torch.clamp/clip, "
                f"but got {a_max} with type {type(a_max)}"
            )
        return self.block_builder.emit(relax.op.clip(args[0], a_min, a_max))


    def _clamp_min(self, node: fx.Node) -> relax.Expr:
        args = self.retrieve_args(node)
        a_min = args[1] if len(args) > 1 else node.kwargs["min"]
        a_max = math.inf
        if not isinstance(a_min, (int, float)):
            raise ValueError(
                f"TVM only supports constant min value for torch.clamp/clip, "
                f"but got {a_min} with type {type(a_min)}"
            )
        if not isinstance(a_max, (int, float)):
            raise ValueError(
                f"TVM only supports constant max value for torch.clamp/clip, "
                f"but got {a_max} with type {type(a_max)}"
            )
        return self.block_builder.emit(relax.op.clip(args[0], a_min, a_max))

    def _elu(self, node: fx.Node) -> relax.Var:
        x = self.env[node.args[0]]
        alpha = node.args[1] if len(node.args) > 1 else node.kwargs.get("alpha", 1.0)
        dtype = x.struct_info.dtype

        if isinstance(alpha, (int, float)):
            alpha = relax.const(-alpha, dtype)
        else:
            if not isinstance(alpha, relax.Var):
                alpha = self.block_builder.emit(relax.const(-alpha, dtype))

        # alpha * ReLU(1 − exp(x)) + ReLU(x)
        return self.block_builder.emit(
            relax.op.add(
                relax.op.multiply(
                    alpha,
                    relax.op.nn.relu(relax.op.subtract(relax.const(1, dtype), relax.op.exp(x))),
                ),
                relax.op.nn.relu(x),
            )
        )

    def _gelu(self, node: fx.Node) -> relax.Expr:
        approximate = node.kwargs.get("approximate", "none")
        if approximate == "none":
            return self.block_builder.emit(relax.op.nn.gelu(self.env[node.args[0]]))
        elif approximate == "tanh":
            return self.block_builder.emit(relax.op.nn.gelu_tanh(self.env[node.args[0]]))
        else:
            raise KeyError("Unregonized approximate algorithm for gelu: {}.".format(approximate))

    def _hardsigmoid(self, node: fx.Node) -> relax.Var:
        args = self.retrieve_args(node)
        x = args[0]
        dtype = x.struct_info.dtype
        x0 = relax.op.add(x, relax.const(3, dtype))
        x1 = relax.op.clip(x0, 0, 6)
        return self.block_builder.emit(relax.op.divide(x1, relax.const(6, dtype)))

    def _hardswish(self, node: fx.Node) -> relax.Var:
        args = self.retrieve_args(node)
        x = args[0]
        dtype = x.struct_info.dtype
        x0 = relax.op.add(x, relax.const(3, dtype))
        x1 = relax.op.clip(x0, 0, 6)
        x2 = relax.op.divide(x1, relax.const(6, dtype))
        return self.block_builder.emit(relax.op.multiply(x, x2))

    def _hardtanh(self, node: fx.Node) -> relax.Expr:
        args = self.retrieve_args(node)
        x = args[0]
        min_val = node.kwargs.get("min_val", -1.0)
        max_val = node.kwargs.get("max_val", 1.0)
        return self.block_builder.emit(relax.op.clip(x, min_val, max_val))

    def _leakyrelu(self, node: fx.Node) -> relax.Var:
        x = self.env[node.args[0]]
        alpha = node.args[1] if len(node.args) > 1 else node.kwargs.get("negative_slope", 0.01)
        return self.block_builder.emit(relax.op.nn.leakyrelu(x, alpha))

    def _log_softmax(self, node: fx.Node) -> relax.Var:
        x = self.env[node.args[0]]
        dim = node.args[1] if len(node.args) > 1 else node.kwargs.get("dim", -1)
        return self.block_builder.emit(relax.op.nn.log_softmax(x, dim))

    def _round(self, node: fx.Node) -> relax.Expr:
        if node.kwargs.get("decimals", 0) != 0:
            raise ValueError("specifying decimals for round is not supported yet")
        arg = self.env[node.args[0]]
        return self.block_builder.emit(relax.op.round(arg))

    def _softmax(self, node: fx.Node) -> relax.Var:
        """
        For large tensors with non-last dimension softmax, we transpose to move 
        the softmax dimension to the end, apply softmax, and then transpose 
        back to the original shape.
        """
        x = self.env[node.args[0]]
        dim = node.args[1] if len(node.args) > 1 else node.kwargs.get("dim", -1)
        input_shape = x.struct_info.shape
        input_ndim = len(input_shape)
        
        if dim < 0:
            # Ensure dim is express as a positive index
            dim = input_ndim + dim
        
        # Check if this is a non-last dimension with large size (> 1024)
        # The smallest power of 2 that doesn't work on a NVIDIA GeForce RTX 
        # 4090 if 8192. Using 1024 here to be safe.
        is_large_non_last_dim = False
        large_size_threshold = 1024
        
        if dim != input_ndim - 1:  # Not the last dimension
            try:
                # Check if any dimension is large
                for i, size in enumerate(input_shape):
                    if hasattr(size, 'value') and size.value > large_size_threshold:
                        is_large_non_last_dim = True
                        break
            except:
                # If we can't determine the size, play it safe
                pass
        
        if is_large_non_last_dim:
            # Special handling for large tensors with non-last dimension softmax
            
            # Get dimension ordering for transpose
            dims = list(range(input_ndim))
            dims.append(dims.pop(dim))
            
            # Transpose
            x_transposed = self.block_builder.emit(relax.op.permute_dims(x, dims))
            
            # Apply softmax on last dimension
            softmax_result = self.block_builder.emit(relax.op.nn.softmax(x_transposed, -1))
            
            # Transpose back to original shape
            inv_dims = [-1] * len(dims)
            for i, d in enumerate(dims):
                inv_dims[d] = i
            return self.block_builder.emit(relax.op.permute_dims(softmax_result, inv_dims))
        else:
            # Regular softmax 
            return self.block_builder.emit(relax.op.nn.softmax(x, dim))

    def _selu(self, node: fx.Node) -> relax.Var:
        x = self.env[node.args[0]]
        alpha = node.args[1] if len(node.args) > 1 else node.kwargs.get("alpha", 1.6732631921768188)
        gamma = node.args[2] if len(node.args) > 2 else node.kwargs.get("gamma", 1.0507009873554805)
        dtype = x.struct_info.dtype

        if isinstance(alpha, (int, float)):
            alpha = relax.const(alpha, dtype)
        else:
            if not isinstance(alpha, relax.Var):
                alpha = self.block_builder.emit(relax.const(alpha, dtype))

        if isinstance(gamma, (int, float)):
            gamma = relax.const(gamma, dtype)
        else:
            if not isinstance(gamma, relax.Var):
                gamma = self.block_builder.emit(relax.const(gamma, dtype))

        # gamma * (ReLU(x) + alpha * (exp(x) - 1))
        return self.block_builder.emit(
            relax.op.multiply(
                gamma,
                relax.op.add(
                    relax.op.nn.relu(x),
                    relax.op.multiply(
                        alpha, relax.op.subtract(relax.op.exp(x), relax.const(1, dtype))
                    ),
                ),
            )
        )

    def _tril_triu(self, op: Callable) -> Callable:
        from torch import fx

        def convert(node: fx.Node) -> relax.Var:
            x = self.env[node.args[0]]
            k = node.args[1] if len(node.args) > 1 else node.kwargs.get("diagonal", 0)
            assert isinstance(k, int)
            return self.block_builder.emit(op(x, k))

        return convert

    ########## Binary Ops ##########

    def _binary_op(self, relax_op: Callable, intrinsic_op: Callable) -> Callable:
        from torch import fx

        def convert(node: fx.Node) -> relax.Var:
            def promote_binary_op_args(lhs, rhs):
                if isinstance(lhs, relax.Expr) and isinstance(rhs, relax.Expr):
                    return lhs, rhs
                elif isinstance(lhs, relax.Expr):
                    assert isinstance(lhs.struct_info, relax.TensorStructInfo)
                    return lhs, relax.const(rhs, lhs.struct_info.dtype)
                elif isinstance(rhs, relax.Expr):
                    assert isinstance(rhs.struct_info, relax.TensorStructInfo)
                    return relax.const(lhs, rhs.struct_info.dtype), rhs
                else:
                    assert False

            def call_binary_op(op, lhs, rhs):
                lhs, rhs = promote_binary_op_args(lhs, rhs)
                return self.block_builder.emit(op(lhs, rhs))

            lhs, rhs = self.retrieve_args(node)
            if isinstance(lhs, relax.Var) or isinstance(rhs, relax.Var):
                return call_binary_op(relax_op, lhs, rhs)
            elif isinstance(lhs, relax.expr.Constant):
                return call_binary_op(relax_op, lhs, relax.const(rhs, dtype=lhs.struct_info.dtype))
            elif isinstance(rhs, relax.expr.Constant):
                return call_binary_op(relax_op, relax.const(lhs, dtype=rhs.struct_info.dtype), rhs)
            return intrinsic_op(lhs, rhs)

        return convert
    
<<<<<<< HEAD
=======
    
>>>>>>> ea5f2c70
    ########## Linear Algebra ##########

    def _linalg_vector_norm(self, node: fx.Node) -> relax.Var:

        args = self.retrieve_args(node)

<<<<<<< HEAD
        # The PyTorch signature is typically something like
        # torch.linalg.vector_norm(input, ord=2, dim=None, keepdim=False, dtype=None)
        # Adjust as needed depending on how you retrieve arguments.
=======
>>>>>>> ea5f2c70
        data = args[0]
        # Default ord=2 if not supplied
        ord_val = args[1] if len(args) > 1 else 2.0
        dim = args[2] if len(args) > 2 else None
        keepdim = args[3] if len(args) > 3 else False

        # If ord_val is a Python float/int, wrap it in a Relax const
<<<<<<< HEAD
        # so that it matches data's dtype.  If ord_val is already an Expr, you can skip this.
=======
        # so that it matches data's dtype. 
>>>>>>> ea5f2c70
        dtype = data.struct_info.dtype
        ord_expr = (
            ord_val
            if isinstance(ord_val, relax.Expr)
            else relax.const(float(ord_val), dtype)
        )
        # Reciprocal
        reci_expr = (
            relax.op.divide(
                relax.const(1.0, dtype),
                ord_expr
            )
            if isinstance(ord_val, relax.Expr)
            else relax.const(1.0 / float(ord_val), dtype)
        )

        # abs(data)
        abs_data = self.block_builder.emit(relax.op.abs(data))
        # abs_data^ord
        abs_data_pow = self.block_builder.emit(relax.op.power(abs_data, ord_expr))
        # sum over dim
        reduced = self.block_builder.emit(relax.op.sum(abs_data_pow, dim, keepdims=keepdim))
        # (sum(...))^(1/ord)
        norm_val = self.block_builder.emit(relax.op.power(reduced, reci_expr))

        return norm_val


    ########## Neural Network ##########

    def _adaptive_avg_pool2d(self, node: fx.Node) -> relax.Var:
        x = self.env[node.args[0]]
        output_size = node.args[1]
        return self.block_builder.emit(
            relax.op.nn.adaptive_avg_pool2d(x, output_size, layout="NCHW")
        )

    def _addmm(self, node: fx.Node) -> relax.Var:
        x = self.env[node.args[0]]
        y = self.env[node.args[1]]
        z = self.env[node.args[2]]
        alpha = node.kwargs.get("alpha", 1)
        beta = node.kwargs.get("beta", 1)

        res = None
        if alpha != 0:
            res = self.block_builder.emit(relax.op.linear_algebra.matmul(y, z, out_dtype="float32"))
            if alpha != 1:
                dtype = res.struct_info.dtype
                res = self.block_builder.emit(relax.op.multiply(res, relax.const(alpha, dtype)))
        if beta != 0:
            dtype = x.struct_info.dtype
            if beta != 1:
                bias = self.block_builder.emit(relax.op.multiply(x, relax.const(beta, dtype)))
            else:
                bias = x
            res = bias if res is None else self.block_builder.emit(relax.op.add(bias, res))
        return res

    def _avg_pool2d_impl(
        self,
        x: relax.Expr,
        kernel_size: Union[int, Tuple[int, int]] = (1, 1),
        stride: Optional[Union[int, Tuple[int, int]]] = None,
        padding: Optional[int] = 0,
        ceil_mode: Optional[bool] = False,
    ) -> relax.Var:
        stride = kernel_size if stride is None or stride == [] else stride
        return self.block_builder.emit(
            relax.op.nn.avg_pool2d(
                x,
                pool_size=kernel_size,
                strides=stride,
                padding=padding,
                ceil_mode=ceil_mode,
                layout="NCHW",
            )
        )

    def _avg_pool2d(self, node: fx.Node) -> relax.Var:
        args, kwargs = node.normalized_arguments(node)
        x = self.env[args[0]]
        kernel_size = args[1] if len(args) > 1 else kwargs["kernel_size"]
        stride = args[2] if len(args) > 2 else kwargs.get("stride", None)
        padding = args[3] if len(args) > 3 else kwargs.get("padding", 0)
        ceil_mode = args[4] if len(args) > 4 else kwargs.get("ceil_mode", False)
        return self._avg_pool2d_impl(x, kernel_size, stride, padding, ceil_mode)

    def _baddbmm(self, node: fx.Node) -> relax.Var:
        x = self.env[node.args[0]]
        batch1 = self.env[node.args[1]]
        batch2 = self.env[node.args[2]]
        alpha = node.kwargs.get("alpha", 1)
        beta = node.kwargs.get("beta", 1)

        res = None
        if alpha != 0:
            res = self.block_builder.emit(relax.op.matmul(batch1, batch2))
            if alpha != 1:
                dtype = res.struct_info.dtype
                res = self.block_builder.emit(relax.op.multiply(res, relax.const(alpha, dtype)))
        if beta != 0:
            dtype = x.struct_info.dtype
            if beta != 1:
                bias = self.block_builder.emit(relax.op.multiply(x, relax.const(beta, dtype)))
            else:
                bias = x
            res = bias if res is None else self.block_builder.emit(relax.op.add(res, bias))
        return res

    def _conv_transpose1d_impl(
        self,
        x: relax.Expr,
        weight: relax.Expr,
        bias: Optional[relax.Expr],
        strides: Optional[Tuple],
        padding: Optional[Tuple],
        dilation: Optional[Tuple],
        groups: Optional[Tuple],
    ) -> relax.Var:
        conv1d_transpose = self.block_builder.emit(
            relax.op.nn.conv1d_transpose(
                x,
                weight,
                strides=strides,
                padding=padding,
                dilation=dilation,
                groups=groups,
                data_layout="NCW",
                kernel_layout="OIW",
                out_dtype="float32",
            )
        )

        if bias is None:
            return conv1d_transpose

        assert len(self.shape_of(bias)) == 1
        bias = relax.op.reshape(bias, (1, -1, 1))
        return self.block_builder.emit(relax.op.add(conv1d_transpose, bias))

    def _conv_transpose1d(self, node: fx.Node) -> relax.Var:
        args = self.retrieve_args(node)
        x = args[0]
        weight = args[1]
        bias = args[2] if len(args) > 2 else None
        stride = args[3] if len(args) > 3 else 1
        padding = args[4] if len(args) > 4 else 0
        dilation = args[5] if len(args) > 5 else 1
        groups = args[6] if len(args) > 6 else 1
        return self._conv_transpose1d_impl(
            x,
            weight,
            bias=bias,
            strides=stride,
            padding=padding,
            dilation=dilation,
            groups=groups,
        )

    def _conv_transpose2d_impl(
        self,
        x: relax.Expr,
        weight: relax.Expr,
        bias: Optional[relax.Expr],
        strides: Optional[Tuple],
        padding: Optional[Tuple],
        dilation: Optional[Tuple],
        groups: Optional[Tuple],
    ) -> relax.Var:
        conv2d_transpose = self.block_builder.emit(
            relax.op.nn.conv2d_transpose(
                x,
                weight,
                strides=strides,
                padding=padding,
                dilation=dilation,
                groups=groups,
                data_layout="NCHW",
                kernel_layout="OIHW",
                out_dtype="float32",
            )
        )

        if bias is None:
            return conv2d_transpose

        assert len(self.shape_of(bias)) == 1
        bias = relax.op.reshape(bias, (1, -1, 1, 1))
        return self.block_builder.emit(relax.op.add(conv2d_transpose, bias))

    def _conv_transpose2d(self, node: fx.Node) -> relax.Var:
        args = self.retrieve_args(node)
        x = args[0]
        weight = args[1]
        bias = args[2] if len(args) > 2 else None
        stride = args[3] if len(args) > 3 else 1
        padding = args[4] if len(args) > 4 else 0
        dilation = args[5] if len(args) > 5 else 1
        groups = args[6] if len(args) > 6 else 1
        return self._conv_transpose2d_impl(
            x,
            weight,
            bias=bias,
            strides=stride,
            padding=padding,
            dilation=dilation,
            groups=groups,
        )

    def _conv1d_impl(
        self,
        x: relax.Expr,
        weight: relax.Expr,
        bias: Optional[relax.Expr],
        strides: Optional[Tuple],
        padding: Optional[Tuple],
        dilation: Optional[Tuple],
        groups: Optional[Tuple],
    ) -> relax.Var:
        conv1d = self.block_builder.emit(
            relax.op.nn.conv1d(
                x,
                weight,
                strides=strides,
                padding=padding,
                dilation=dilation,
                groups=groups,
                data_layout="NCW",
                kernel_layout="OIW",
                out_dtype="float32",
            )
        )

        if bias is None:
            return conv1d
        assert len(self.shape_of(bias)) == 1
        bias = relax.op.reshape(bias, (1, -1, 1))
        return self.block_builder.emit(relax.op.add(conv1d, bias))

    def _conv1d(self, node: fx.Node) -> relax.Var:
        args = self.retrieve_args(node)
        x = args[0]
        weight = args[1]
        bias = args[2] if len(args) > 2 else None
        stride = args[3] if len(args) > 3 else 1
        padding = args[4] if len(args) > 4 else 0
        dilation = args[5] if len(args) > 5 else 1
        groups = args[6] if len(args) > 6 else 1
        return self._conv1d_impl(
            x,
            weight,
            bias=bias,
            strides=stride,
            padding=padding,
            dilation=dilation,
            groups=groups,
        )

    def _conv2d_impl(
        self,
        x: relax.Expr,
        weight: relax.Expr,
        bias: Optional[relax.Expr],
        strides: Optional[Tuple],
        padding: Optional[Tuple],
        dilation: Optional[Tuple],
        groups: Optional[Tuple],
    ):
        conv2d = self.block_builder.emit(
            relax.op.nn.conv2d(
                x,
                weight,
                strides=strides,
                padding=padding,
                dilation=dilation,
                groups=groups,
                data_layout="NCHW",
                kernel_layout="OIHW",
                out_dtype="float32",
            )
        )

        if bias is None:
            return conv2d
        assert len(self.shape_of(bias)) == 1
        bias = relax.op.reshape(bias, (1, -1, 1, 1))
        return self.block_builder.emit(relax.op.add(conv2d, bias))

    def _conv2d(self, node: fx.Node) -> relax.Var:
        args = self.retrieve_args(node)
        x = args[0]
        weight = args[1]
        bias = args[2] if len(args) > 2 else None
        stride = args[3] if len(args) > 3 else 1
        padding = args[4] if len(args) > 4 else 0
        # print(f"got a stride of {stride} and a padding of {padding}")
        dilation = args[5] if len(args) > 5 else 1
        groups = args[6] if len(args) > 6 else 1
        return self._conv2d_impl(
            x,
            weight,
            bias=bias,
            strides=stride,
            padding=padding,
            dilation=dilation,
            groups=groups,
        )

    def _conv3d_impl(
        self,
        x: relax.Expr,
        weight: relax.Expr,
        bias: Optional[relax.Expr],
        strides: Optional[Tuple],
        padding: Optional[Tuple],
        dilation: Optional[Tuple],
        groups: Optional[Tuple],
    ):
        conv3d = self.block_builder.emit(
            relax.op.nn.conv3d(
                x,
                weight,
                strides=strides,
                padding=padding,
                dilation=dilation,
                groups=groups,
                data_layout="NCDHW",
                kernel_layout="OIDHW",
                out_dtype="float32",
            )
        )

        if bias is None:
            return conv3d
        assert len(self.shape_of(bias)) == 1
        bias = relax.op.reshape(bias, (1, -1, 1, 1, 1))
        return self.block_builder.emit(relax.op.add(conv3d, bias))

    def _conv3d(self, node: fx.Node) -> relax.Var:
        args = self.retrieve_args(node)
        x = args[0]
        weight = args[1]
        bias = args[2] if len(args) > 2 else None
        stride = args[3] if len(args) > 3 else 1
        padding = args[4] if len(args) > 4 else 0
        dilation = args[5] if len(args) > 5 else 1
        groups = args[6] if len(args) > 6 else 1
        return self._conv3d_impl(
            x,
            weight,
            bias=bias,
            strides=stride,
            padding=padding,
            dilation=dilation,
            groups=groups,
        )

    def _einsum(self, node: fx.Node) -> relax.Var:
        import torch  # type: ignore

        args = self.retrieve_args(node)
        operands = args[1] if isinstance(args[1], (torch.Size, tuple, list)) else args[1:]
        return self.block_builder.emit(relax.op.einsum(operands, args[0]))

    def _embedding_impl(
        self,
        x,
        weight,
    ) -> relax.Var:
        x = self.block_builder.emit(relax.op.astype(x, "int32"))

        ndim = x.struct_info.ndim
        if ndim == 1:
            return self.block_builder.emit(relax.op.take(weight, x, axis=0))
        else:
            x_shape = x.struct_info.shape.values
            emb_size = weight.struct_info.shape.values[-1]
            x = self.block_builder.emit(relax.op.reshape(x, shape=[-1]))
            embedding = self.block_builder.emit(relax.op.take(weight, x, axis=0))
            return self.block_builder.emit(relax.op.reshape(embedding, [*x_shape, emb_size]))

    def _layer_norm_impl(self, x, gamma, beta, eps, normalized_shape) -> relax.Var:
        from torch.fx.immutable_collections import immutable_list
        import numpy as np  # type: ignore

        if isinstance(normalized_shape, (immutable_list, tuple)):
            normalized_shape = tuple(normalized_shape)
        else:
            try:
                normalized_shape = self.env[normalized_shape]
            except TypeError:
                normalized_shape = tuple(normalized_shape)

        dim_num = len(normalized_shape)
        axes = list(range(-dim_num, 0))

        if gamma is None:
            shape_tuple = [int(s) for s in normalized_shape]
            gamma = relax.const(np.ones(shape_tuple), x.struct_info.dtype)
        if beta is None:
            shape_tuple = [int(s) for s in normalized_shape]
            beta = relax.const(np.zeros(shape_tuple), x.struct_info.dtype)

        return self.block_builder.emit(
            relax.op.nn.layer_norm(
                x,
                gamma,
                beta,
                axes=axes,
                epsilon=eps,
            )
        )

    def _layer_norm(self, node: fx.Node) -> relax.Var:
        x = self.env[node.args[0]]
        normalized_shape = node.args[1]
        gamma = self.env[node.args[2]] if len(node.args) > 2 else None
        beta = self.env[node.args[3]] if len(node.args) > 3 else None
        eps = node.args[4] if len(node.args) > 4 else 1e-05
        return self._layer_norm_impl(x, gamma, beta, eps, normalized_shape)

    def _layer_norm_module(self, node: fx.Node) -> relax.Var:
        import torch  # type: ignore

        x = self.env[node.args[0]]
        module = self.named_modules[node.target]
        normalized_shape = module.normalized_shape
        if module.elementwise_affine:
            gamma = self.params[module.weight]
            beta = self.params[module.bias]
        else:
            gamma = relax.const(torch.ones_like(module.normalized_shape), x.struct_info.dtype)
            beta = relax.const(torch.zeros_like(module.normalized_shape), x.struct_info.dtype)
        eps = module.eps
        return self._layer_norm_impl(x, gamma, beta, eps, normalized_shape)

    def _linear(self, node: fx.Node) -> relax.Var:
        args = self.retrieve_args(node)
        x = args[0]
        weight = args[1]
        bias = args[2] if len(args) > 2 else None
        return self.block_builder.emit(relax.op.linear(x, weight, bias, "float32"))

    def _max_pool2d_impl(
        self,
        x: relax.Expr,
        kernel_size: Union[int, Tuple[int, int]] = (1, 1),
        stride: Optional[Union[int, Tuple[int, int]]] = None,
        padding: Optional[int] = 0,
        dilation: Optional[int] = 1,
        ceil_mode: Optional[bool] = False,
    ) -> relax.Var:
        stride = kernel_size if stride is None else stride
        return self.block_builder.emit(
            relax.op.nn.max_pool2d(
                x,
                pool_size=kernel_size,
                strides=stride,
                padding=padding,
                dilation=dilation,
                ceil_mode=ceil_mode,
                layout="NCHW",
            )
        )

    def _max_pool2d(self, node: fx.Node) -> relax.Var:
        args = self.retrieve_args(node)
        x = args[0]
        kernel_size = args[1]
        stride = args[2] if len(args) > 2 else None
        padding = args[3] if len(args) > 3 else 0
        dilation = args[4] if len(args) > 4 else 1
        ceil_mode = args[5] if len(args) > 5 else False

        return self._max_pool2d_impl(x, kernel_size, stride, padding, dilation, ceil_mode)

    def _scaled_dot_product_attention(self, node: fx.Node) -> relax.Var:
        transpose_S_H = lambda tensor: relax.op.permute_dims(tensor, [0, 2, 1, 3])
        query = transpose_S_H(self.env[node.args[0]])
        key = transpose_S_H(self.env[node.args[1]])
        value = transpose_S_H(self.env[node.args[2]])
        attn_mask = node.args[3] if len(node.args) > 3 else node.kwargs.get("attn_mask", None)
        dropout_p = node.args[4] if len(node.args) > 4 else node.kwargs.get("dropout_p", 0.0)
        assert dropout_p == 0.0, "Dropout is not supported"
        is_causal = node.args[5] if len(node.args) > 5 else node.kwargs.get("is_causal", False)
        causal_mask = "TopLeft" if is_causal else None

        if attn_mask is not None:
            attn_mask = self.env[attn_mask]
            msg = "Only a float mask is supported for the attn_mask input."
            assert "float" in attn_mask.struct_info.dtype, msg

        return self.block_builder.emit(
            transpose_S_H(
                relax.op.nn.attention(query, key, value, bias=attn_mask, causal_mask=causal_mask)
            )
        )

    def _unbind(self, node: fx.Node) -> relax.Var:
        x = self.env[node.args[0]]
        dim = node.args[1] if len(node.args) > 1 else node.kwargs.get("dim", 0)
        assert isinstance(dim, int), "Expected 2nd argument of unbind as int"
        selections = self.shape_of(x)[dim].value
        n_section = list(range(1, selections + 1))
        ret, split = [], self.block_builder.emit(relax.op.split(x, n_section, dim))
        for i in range(selections):
            ret.append(self.block_builder.emit(relax.op.squeeze(split[i], axis=dim)))
        return self.block_builder.emit(relax.Tuple(ret))

    ########## Statistical ##########

    def _mean(self, node: fx.Node) -> relax.Var:
        args = self.retrieve_args(node)
        x = args[0]
        dim = args[1] if len(node.args) > 1 else node.kwargs.get("dim", None)
        keepdim = args[2] if len(node.args) > 2 else node.kwargs.get("keepdim", False)
        return self.block_builder.emit(relax.op.mean(x, dim, keepdims=keepdim))

    def _sum(self, node: fx.Node) -> relax.Var:
        args = self.retrieve_args(node)
        keepdim = node.kwargs["keepdim"] if "keepdim" in node.kwargs else False
        if len(args) == 1:
            return self.block_builder.emit(relax.op.sum(args[0], keepdims=keepdim))
        return self.block_builder.emit(relax.op.sum(args[0], args[1]))

    ########## Search ##########

    def _argmax_argmin(self, op: Callable) -> Callable:
        from torch import fx

        def convert(node: fx.Node):
            x = self.env[node.args[0]]
            dim = node.args[1] if len(node.args) > 1 else node.kwargs.get("dim", None)
            keepdim = node.args[2] if len(node.args) > 2 else node.kwargs.get("keepdim", False)
            return self.block_builder.emit(op(x, dim, keepdim))

        return convert

    ########## Manipulation ##########

    def _cat(self, node: fx.Node) -> relax.Var:
        args = self.retrieve_args(node)
        axis = args[1] if len(node.args) > 1 else node.kwargs.get("dim", 0)
        return self.block_builder.emit(relax.op.concat(args[0], axis=axis))

    def _chunk(self, node: fx.Node) -> relax.Var:
        x = self.env[node.args[0]]  
        chunks = node.args[1]
        dim = node.args[2] if len(node.args) > 2 else node.kwargs.get("dim", 0)
        length_dim = int(self.shape_of(x)[dim])
        # print("length_dim is",length_dim)
        # print("length_dim has type ",type(length_dim))
        n_section = math.ceil(length_dim / chunks) 
        return self.block_builder.emit(relax.op.split(x, n_section, dim))

    def _cumsum(self, node: fx.Node) -> relax.Var:
        x = self.env[node.args[0]]

        dim = node.args[1] if len(node.args) > 1 else node.kwargs.get("dim", None)
        if "dtype" in node.kwargs:
            dtype = self._convert_data_type(str(node.kwargs["dtype"]), self.env)
        else:
            dtype = None
        if "out" in node.kwargs:
            raise ValueError("specifying out for cumsum is not supported yet")

        return self.block_builder.emit(relax.op.cumsum(x, dim, dtype))

    def _expand(self, node: fx.Node) -> relax.Var:
        args = self.retrieve_args(node)
        sizes = args[1:] if len(args) > 2 else args[1]
        broadcast_shape, in_shape = [], self.shape_of(args[0])
        for idx, i in enumerate(sizes):
            if isinstance(i, int) and i == -1:
                broadcast_shape.append(in_shape[idx])
            else:
                broadcast_shape.append(i)
        return self.block_builder.emit(relax.op.broadcast_to(args[0], broadcast_shape))

    def _expand_as(self, node: fx.Node) -> relax.Var:
        args = self.retrieve_args(node)
        # args[0] -> 'self' tensor
        # args[1] -> 'other' tensor
        data = args[0]
        other_shape = self.shape_of(args[1])  # This is the shape of 'other'
        return self.block_builder.emit(relax.op.broadcast_to(data, other_shape))

    def _flip(self, node: fx.Node) -> relax.Var:
        x = self.env[node.args[0]]
        dims = node.args[1] if len(node.args) > 1 else node.kwargs.get("dims", None)
        if isinstance(dims, (list, tuple)) and len(dims) > 0:
            dims = dims[0]
        elif not isinstance(dims, int):
            raise TypeError(f"flip expects an integer axis, but got {type(dims)}: {dims}")
        return self.block_builder.emit(relax.op.flip(x, dims))

    def _gather(self, node: fx.Node) -> relax.Var:
        x = self.env[node.args[0]]
        dim = node.args[1] if len(node.args) > 1 else node.kwargs.get("dim", 0)
        index = self.env[node.args[2]]
        return self.block_builder.emit(relax.op.gather_elements(x, index, axis=dim))

    def _permute(self, node: fx.Node) -> relax.Var:
        import torch  # type: ignore

        args = self.retrieve_args(node)
        x = args[0]
        dims = args[1] if isinstance(args[1], (torch.Size, tuple, list)) else args[1:]
        return self.block_builder.emit(relax.op.permute_dims(x, dims))

    def _repeat(self, node: fx.Node) -> relax.Var:
        import torch  # type: ignore

        args = self.retrieve_args(node)
        x = args[0]
        dims = args[1] if isinstance(args[1], (torch.Size, tuple, list)) else args[1:]
        return self.block_builder.emit(relax.op.tile(x, dims))

    def _reshape(self, node: fx.Node) -> relax.Var:
        import torch  # type: ignore

        args = self.retrieve_args(node)
        x = args[0]
        dims = args[1] if isinstance(args[1], (torch.Size, tuple, list)) else args[1:]
        return self.block_builder.emit(relax.op.reshape(x, dims))

    def _scatter(self, node: fx.Node) -> relax.Var:
        x = self.env[node.args[0]]
        if len(node.args) == 1:
            dim = node.kwargs["dim"]
            index = self.env[node.kwargs["index"]]
            src = self.env[node.kwargs["src"]]
        elif len(node.args) == 4:
            dim = node.args[1]
            index = self.env[node.args[2]]
            src = self.env[node.args[3]]
        else:
            raise Exception("Unexpected args " + str(node.args))
        return self.block_builder.emit(relax.op.scatter_elements(x, index, src, axis=dim))

    def _split(self, node: fx.Node) -> relax.Var:
        x = self.env[node.args[0]]
        split_size = node.args[1]
        dim = node.args[2] if len(node.args) > 2 else node.kwargs.get("dim", 0)
        if isinstance(split_size, (list, tuple)):
            n_section = []
            for s in split_size[:-1]:
                cum_sum = 0 if not n_section else n_section[-1]
                n_section.append(s + cum_sum)
        else:
            n_section = (self.shape_of(x)[dim].value + split_size - 1) // split_size
        return self.block_builder.emit(relax.op.split(x, n_section, dim))

    def _squeeze(self, node: fx.Node) -> relax.Var:
        x = self.env[node.args[0]]
        dim = node.args[1] if len(node.args) > 1 else node.kwargs.get("dim", None)
        return self.block_builder.emit(relax.op.squeeze(x, dim))

    def _stack(self, node: fx.Node) -> relax.Var:
        args = self.retrieve_args(node)
        axis = args[1] if len(node.args) > 1 else node.kwargs.get("dim", 0)
        in_args = args[0]
        assert all(
            a.struct_info.shape[axis] == in_args[0].struct_info.shape[axis] for a in in_args[1:]
        ), "Expect all dim at {} to be the same, get {}".format(
            axis, [a.struct_info.shape for a in args]
        )
        cat = self.block_builder.emit(relax.op.concat(in_args, axis=axis))
        s_shape = []
        for idx, s in enumerate(cat.struct_info.shape):
            if idx == axis:
                s_shape.extend([len(in_args), in_args[0].struct_info.shape[axis]])
            else:
                s_shape.append(s)
        return self.block_builder.emit(relax.op.reshape(cat, s_shape))

    def _take(self, node: fx.Node) -> relax.Var:
        x = self.env[node.args[0]]
        indices = self.env[node.args[1]]
        indices = self.block_builder.emit(relax.op.astype(indices, "int32"))
        return self.block_builder.emit(relax.op.take(x, indices))

    def _tile(self, node: fx.Node) -> relax.Var:
        import torch  # type: ignore

        args = self.retrieve_args(node)
        x = args[0]
        dims = args[1] if isinstance(args[1], (torch.Size, tuple, list)) else args[1:]
        return self.block_builder.emit(relax.op.tile(x, dims))

    def _transpose(self, node: fx.Node) -> relax.Var:
        args = self.retrieve_args(node)
        full_idx = list(range(len(self.shape_of(args[0]))))
        full_idx[args[1]], full_idx[args[2]] = full_idx[args[2]], full_idx[args[1]]
        return self.block_builder.emit(relax.op.permute_dims(args[0], full_idx))

    ########## Creation ##########

    def _detach(self, node: fx.Node) -> relax.Var:
        x = self.env[node.args[0]]
        # if len(node.args) == 2:
        #     if isinstance(node.args[1], torch.dtype):
        #         dtype = self._convert_data_type(node.args[1], self.env)
        #         return self.block_builder.emit(relax.op.astype(x, dtype))
        # elif "dtype" in node.kwargs:
        #     dtype = self._convert_data_type(node.kwargs["dtype"], self.env)
        #     return self.block_builder.emit(relax.op.astype(x, dtype))
        return x


    def _to_copy(self, node: fx.Node) -> relax.Var:
        import torch  # type: ignore

        x = self.env[node.args[0]]
        if len(node.args) == 2:
            if isinstance(node.args[1], torch.dtype):
                dtype = self._convert_data_type(node.args[1], self.env)
                return self.block_builder.emit(relax.op.astype(x, dtype))
        elif "dtype" in node.kwargs:
            dtype = self._convert_data_type(node.kwargs["dtype"], self.env)
            return self.block_builder.emit(relax.op.astype(x, dtype))
        return x

    def _arange(self, node: fx.Node) -> relax.Var:
        import torch  # type: ignore

        start_end_step = [None, None, None]
        if "start" in node.kwargs:
            start_end_step[0] = node.kwargs["start"]
        if "end" in node.kwargs:
            start_end_step[1] = node.kwargs["end"]
        if "step" in node.kwargs:
            start_end_step[2] = node.kwargs["step"]

        if len(node.args) == 1:
            assert start_end_step[1] is None
            start_end_step[1] = node.args[0]
        elif len(node.args) == 2:
            assert start_end_step[0] is None
            assert start_end_step[1] is None
            start_end_step[0] = node.args[0]
            start_end_step[1] = node.args[1]
        elif len(node.args) == 3:
            assert start_end_step[0] is None
            assert start_end_step[1] is None
            assert start_end_step[2] is None
            start_end_step[0] = node.args[0]
            start_end_step[1] = node.args[1]
            start_end_step[2] = node.args[2]

        if start_end_step[0] is None:
            start_end_step[0] = 0
        if start_end_step[2] is None:
            start_end_step[2] = 1

        if "dtype" in node.kwargs:
            dtype = self._convert_data_type(str(node.kwargs["dtype"]), self.env)
        elif any([isinstance(x, float) for x in start_end_step]):
            dtype = self._convert_data_type(torch.get_default_dtype())
        else:
            dtype = "int64"
        start_end_step = [
            self.env[x] if isinstance(x, torch.fx.Node) else x for x in start_end_step
        ]
        return self.block_builder.emit(relax.op.arange(*start_end_step, dtype=dtype))

    def _empty(self, node: fx.Node) -> relax.Var:
        dtype = self._convert_data_type(str(node.kwargs["dtype"]), self.env)
        return self.block_builder.emit(relax.op.zeros(node.args[0], dtype))

    def _fill(self, node: fx.Node) -> relax.Var:
        args = self.retrieve_args(node)
        x = args[0]
        dtype = x.struct_info.dtype
        value = args[1] if isinstance(args[1], relax.Expr) else relax.const(args[1], dtype)
        return self.block_builder.emit(relax.op.full(x.struct_info.shape, value, dtype))

    def _new_ones(self, node: fx.Node) -> relax.Var:
        args = self.retrieve_args(node)
        self_var = args[0]
        size = args[1] if isinstance(args[1], (list, tuple)) else args[1:]
        if not isinstance(size, (list, tuple)):
            size = (size,)
        size = relax.ShapeExpr(size)
        return self.block_builder.emit(
            relax.op.full(
                size,
                relax.const(1, self_var.struct_info.dtype),
                self_var.struct_info.dtype,
            )
        )

    ########## Others ##########

    def _getitem(self, node: fx.Node) -> relax.Var:
        import torch

        x = self.env[node.args[0]]
        if isinstance(x, (list, tuple, relax.ShapeExpr, relax.Tuple)):
            return x[node.args[1]]
        elif isinstance(x, relax.Var):
            if isinstance(x.struct_info, relax.TupleStructInfo):
                return self.block_builder.emit(relax.TupleGetItem(x, node.args[1]))

            assert isinstance(x.struct_info, relax.TensorStructInfo)
            take_indices = []
            take_axes = []
            stride_begin = []
            stride_end = []
            stride = []
            stride_axes = []
            expand_dim = []
            i = 0
            shape = self.shape_of(x)
            non_ellipsis_cnt = 0
            for index in node.args[1]:
                if isinstance(index, (int, slice, torch.fx.Node)):
                    non_ellipsis_cnt += 1
            for index in node.args[1]:
                if isinstance(index, int):
                    stride_begin.append(index)
                    stride_end.append(index + 1)
                    stride.append(1)
                    stride_axes.append(i)
                    i = i + 1
                elif isinstance(index, slice):
                    stride_begin.append(0 if index.start is None else index.start)
                    stride_end.append(shape[i] if index.stop is None else index.stop)
                    stride.append(1 if index.step is None else index.step)
                    stride_axes.append(i)
                    i = i + 1
                elif index is None:
                    expand_dim.append(len(stride_axes) + len(expand_dim))
                elif index is Ellipsis:
                    for _ in range(len(shape) - non_ellipsis_cnt):
                        stride_begin.append(0)
                        stride_end.append(shape[i])
                        stride.append(1)
                        stride_axes.append(i)
                        i += 1
                elif isinstance(index, torch.fx.Node):
                    node_index = self.env[index]
                    if not isinstance(node_index, relax.Expr):
                        raise ValueError(
                            "Unsupported index type for relax.op.take: " + str(type(node_index))
                        )
                    take_indices.append(node_index)
                    take_axes.append(i)
                    i = i + 1
                else:
                    raise ValueError("Unsupported index type: " + str(type(index)))
            while i < len(shape):
                stride_begin.append(0)
                stride_end.append(shape[i])
                stride.append(1)
                stride_axes.append(i)
                i += 1
            taken = x
            if len(take_indices) > 1:
                raise ValueError("Multiple tensors as index not yet supported")
            for each_index, each_axis in zip(take_indices, take_axes):
                taken = self.block_builder.emit(relax.op.take(taken, each_index, each_axis))
            sliced = self.block_builder.emit(
                relax.op.strided_slice(taken, stride_axes, stride_begin, stride_end, stride)
            )
            sliced_shape = list(self.shape_of(sliced))
            for i in expand_dim:
                sliced_shape.insert(i, 1)
            return self.block_builder.emit(relax.op.reshape(sliced, sliced_shape))
        elif isinstance(x, relax.Constant):
            dtype = x.struct_info.dtype
            return relax.const(x.data.numpy()[node.args[1]], dtype)
        else:
            assert False

    @abc.abstractmethod
    def create_convert_map(
        self,
    ) -> Dict[Union[torch.nn.Module, str], Callable[[fx.Node], relax.Var]]:
        """Create convert map"""<|MERGE_RESOLUTION|>--- conflicted
+++ resolved
@@ -373,22 +373,13 @@
 
         return convert
     
-<<<<<<< HEAD
-=======
-    
->>>>>>> ea5f2c70
+
     ########## Linear Algebra ##########
 
     def _linalg_vector_norm(self, node: fx.Node) -> relax.Var:
 
         args = self.retrieve_args(node)
 
-<<<<<<< HEAD
-        # The PyTorch signature is typically something like
-        # torch.linalg.vector_norm(input, ord=2, dim=None, keepdim=False, dtype=None)
-        # Adjust as needed depending on how you retrieve arguments.
-=======
->>>>>>> ea5f2c70
         data = args[0]
         # Default ord=2 if not supplied
         ord_val = args[1] if len(args) > 1 else 2.0
@@ -396,11 +387,7 @@
         keepdim = args[3] if len(args) > 3 else False
 
         # If ord_val is a Python float/int, wrap it in a Relax const
-<<<<<<< HEAD
-        # so that it matches data's dtype.  If ord_val is already an Expr, you can skip this.
-=======
         # so that it matches data's dtype. 
->>>>>>> ea5f2c70
         dtype = data.struct_info.dtype
         ord_expr = (
             ord_val
