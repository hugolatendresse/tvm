# Licensed to the Apache Software Foundation (ASF) under one
# or more contributor license agreements.  See the NOTICE file
# distributed with this work for additional information
# regarding copyright ownership.  The ASF licenses this file
# to you under the Apache License, Version 2.0 (the
# "License"); you may not use this file except in compliance
# with the License.  You may obtain a copy of the License at
#
#   http://www.apache.org/licenses/LICENSE-2.0
#
# Unless required by applicable law or agreed to in writing,
# software distributed under the License is distributed on an
# "AS IS" BASIS, WITHOUT WARRANTIES OR CONDITIONS OF ANY
# KIND, either express or implied.  See the License for the
# specific language governing permissions and limitations
# under the License.

# pylint: disable=invalid-name, inconsistent-return-statements, unidiomatic-typecheck
# pylint: disable=import-outside-toplevel
"""Base class for PyTorch FX Graph importer."""
import abc
from typing import Callable, Dict, Optional, Tuple, Union

from tvm import relax


class BaseFXGraphImporter(metaclass=abc.ABCMeta):
    """Base class for FX Graph Importer."""

    import torch  # type: ignore
    from torch import fx

    def __init__(self) -> None:
        import torch  # type: ignore
        from torch import fx

        self.env: Dict[fx.Node, relax.Expr] = {}
        self.params: Dict[torch.Tensor, relax.Expr] = {}
        self.block_builder: relax.BlockBuilder = None
        self.convert_map: Dict[
            Union[torch.nn.Module, str], Callable[[fx.Node], relax.Var]
        ] = self.create_convert_map()

    ########## Utilities ##########

    @staticmethod
    def _convert_data_type(input_type: Union[str, torch.dtype], env: Optional[Dict] = None):
        """converts the PyTorch scalar type input_type to a TVM dtype."""
        import torch  # type: ignore

        if env is not None and input_type in env:
            input_type = env[input_type]

        input_type = input_type.lower() if isinstance(input_type, str) else input_type
        if input_type in ["float", "float32", "torch.float32", torch.float32]:
            return "float32"
        elif input_type in ["float16", "torch.float16", torch.float16]:
            return "float16"
        elif input_type in ["int64", "torch.int64", torch.int64]:
            return "int64"
        elif input_type in ["int32", "torch.int32", torch.int32]:
            return "int32"
        elif input_type in ["bool", "torch.bool", torch.bool]:
            return "bool"
        else:
            raise NotImplementedError("input_type {} is not handled yet".format(input_type))

    @staticmethod
    def _convert_torch_tensor_to_relax(tensor: torch.Tensor) -> relax.Var:
        tensor = tensor.detach().cpu()
        dtype = BaseFXGraphImporter._convert_data_type(str(tensor.data.dtype))
        return relax.const(tensor.data.numpy(), dtype)

    @staticmethod
    def shape_of(tensor):
        """Get the shape of a tensor."""
        import torch  # type: ignore

        if isinstance(tensor, relax.Expr):
            if not isinstance(tensor.struct_info, relax.TensorStructInfo):
                raise TypeError("The input Expr of shape_of should be a Tensor")
            return tensor.struct_info.shape
        elif isinstance(tensor, torch.Tensor):
            return tensor.shape
        raise ValueError("Unsupported type: {}".format(type(tensor)))

    def retrieve_args(self, node: fx.Node):
        return self._retrieve_args(node.args)

    def _retrieve_args(self, node):
        from torch import fx

        if isinstance(node, fx.Node):
            return self.env[node]
        elif isinstance(node, tuple):
            return tuple(self._retrieve_args(x) for x in node)
        elif isinstance(node, list):
            return [self._retrieve_args(x) for x in node]
        elif isinstance(node, dict):
            return {self._retrieve_args(k): self._retrieve_args(v) for k, v in node.items()}
        else:
            return node

    ########## Unary Ops ##########

    def _unary_op(self, op: Callable) -> Callable:
        from torch import fx

        def convert(node: fx.Node) -> relax.Var:
            try:
                return self.block_builder.emit(op(self.env[node.args[0]]))
            except:
                print("THIS NODE FAILED!!!!")
                print(node)
                print(node.args)
                print(node.kwargs)
                print(id(node))
                print(dir(node))
                print("node name:", node.name)
                print("node stack trace", node.stack_trace)
                print("node type", node.type)
                print("DONE PRINTING NODE FAILED")   
                raise Exception("Node failed!!!!")

        return convert

    def _celu(self, node: fx.Node) -> relax.Var:
        x = self.env[node.args[0]]
        alpha = node.args[1] if len(node.args) > 1 else node.kwargs.get("alpha", 1.0)
        dtype = x.struct_info.dtype

        if isinstance(alpha, (int, float)):
            alpha = relax.const(alpha, dtype)
        else:
            if not isinstance(alpha, relax.Var):
                alpha = self.block_builder.emit(relax.const(alpha, dtype))

        zero = relax.const(0, dtype)
        # alpha * min(0, exp(x / alpha) - 1) + max(0, x)
        return self.block_builder.emit(
            relax.op.add(
                relax.op.multiply(
                    alpha,
                    relax.op.minimum(
                        zero,
                        relax.op.subtract(
                            relax.op.divide(relax.op.exp(x), alpha), relax.const(1, dtype)
                        ),
                    ),
                ),
                relax.op.nn.relu(x),
            )
        )

    def _clamp(self, node: fx.Node) -> relax.Expr:
        args = self.retrieve_args(node)
        a_min = args[1] if len(args) > 1 else node.kwargs["min"]
        a_max = args[2] if len(args) > 2 else node.kwargs["max"]
        if not isinstance(a_min, (int, float)):
            raise ValueError(
                f"TVM only supports constant min value for torch.clamp/clip, "
                f"but got {a_min} with type {type(a_min)}"
            )
        if not isinstance(a_max, (int, float)):
            raise ValueError(
                f"TVM only supports constant max value for torch.clamp/clip, "
                f"but got {a_max} with type {type(a_max)}"
            )
        return self.block_builder.emit(relax.op.clip(args[0], a_min, a_max))

<<<<<<< HEAD

    def _clamp_min(self, node: fx.Node) -> relax.Expr:
        args = self.retrieve_args(node)
        a_min = args[1] if len(args) > 1 else node.kwargs["min"]
        import math
        a_max = math.inf
        if not isinstance(a_min, (int, float)):
            raise ValueError(
                f"TVM only supports constant min value for torch.clamp/clip, "
                f"but got {a_min} with type {type(a_min)}"
            )
        if not isinstance(a_max, (int, float)):
            raise ValueError(
                f"TVM only supports constant max value for torch.clamp/clip, "
                f"but got {a_max} with type {type(a_max)}"
            )
        return self.block_builder.emit(relax.op.clip(args[0], a_min, a_max))
=======
    def _elu(self, node: fx.Node) -> relax.Var:
        x = self.env[node.args[0]]
        alpha = node.args[1] if len(node.args) > 1 else node.kwargs.get("alpha", 1.0)
        dtype = x.struct_info.dtype

        if isinstance(alpha, (int, float)):
            alpha = relax.const(-alpha, dtype)
        else:
            if not isinstance(alpha, relax.Var):
                alpha = self.block_builder.emit(relax.const(-alpha, dtype))

        # alpha * ReLU(1 − exp(x)) + ReLU(x)
        return self.block_builder.emit(
            relax.op.add(
                relax.op.multiply(
                    alpha,
                    relax.op.nn.relu(relax.op.subtract(relax.const(1, dtype), relax.op.exp(x))),
                ),
                relax.op.nn.relu(x),
            )
        )
>>>>>>> e7c04f55

    def _gelu(self, node: fx.Node) -> relax.Expr:
        approximate = node.kwargs.get("approximate", "none")
        if approximate == "none":
            return self.block_builder.emit(relax.op.nn.gelu(self.env[node.args[0]]))
        elif approximate == "tanh":
            return self.block_builder.emit(relax.op.nn.gelu_tanh(self.env[node.args[0]]))
        else:
            raise KeyError("Unregonized approximate algorithm for gelu: {}.".format(approximate))

    def _hardsigmoid(self, node: fx.Node) -> relax.Var:
        args = self.retrieve_args(node)
        x = args[0]
        dtype = x.struct_info.dtype
        x0 = relax.op.add(x, relax.const(3, dtype))
        x1 = relax.op.clip(x0, 0, 6)
        return self.block_builder.emit(relax.op.divide(x1, relax.const(6, dtype)))

    def _hardswish(self, node: fx.Node) -> relax.Var:
        args = self.retrieve_args(node)
        x = args[0]
        dtype = x.struct_info.dtype
        x0 = relax.op.add(x, relax.const(3, dtype))
        x1 = relax.op.clip(x0, 0, 6)
        x2 = relax.op.divide(x1, relax.const(6, dtype))
        return self.block_builder.emit(relax.op.multiply(x, x2))

    def _hardtanh(self, node: fx.Node) -> relax.Expr:
        args = self.retrieve_args(node)
        x = args[0]
        min_val = node.kwargs.get("min_val", -1.0)
        max_val = node.kwargs.get("max_val", 1.0)
        return self.block_builder.emit(relax.op.clip(x, min_val, max_val))

    def _leakyrelu(self, node: fx.Node) -> relax.Var:
        x = self.env[node.args[0]]
        alpha = node.args[1] if len(node.args) > 1 else node.kwargs.get("negative_slope", 0.01)
        return self.block_builder.emit(relax.op.nn.leakyrelu(x, alpha))

    def _log_softmax(self, node: fx.Node) -> relax.Var:
        x = self.env[node.args[0]]
        dim = node.args[1] if len(node.args) > 1 else node.kwargs.get("dim", -1)
        return self.block_builder.emit(relax.op.nn.log_softmax(x, dim))

    def _round(self, node: fx.Node) -> relax.Expr:
        if node.kwargs.get("decimals", 0) != 0:
            raise ValueError("specifying decimals for round is not supported yet")
        arg = self.env[node.args[0]]
        return self.block_builder.emit(relax.op.round(arg))

    def _softmax(self, node: fx.Node) -> relax.Var:
        print("ENTERING _softmax() in base_fx_graph_importer.py")
        x = self.env[node.args[0]]
        dim = node.args[1] if len(node.args) > 1 else node.kwargs.get("dim", -1)
        print("_softmax about to call relax.op.nn.softmax")
        relax_expr = relax.op.nn.softmax(x, dim)
        print("_softmax called relax.op.nn.softmax and about to call self.block_builder.emit")
        emited_block =  self.block_builder.emit(relax_expr)
        print("_softmax() done!!")
        return emited_block

    def _selu(self, node: fx.Node) -> relax.Var:
        x = self.env[node.args[0]]
        alpha = node.args[1] if len(node.args) > 1 else node.kwargs.get("alpha", 1.6732631921768188)
        gamma = node.args[2] if len(node.args) > 2 else node.kwargs.get("gamma", 1.0507009873554805)
        dtype = x.struct_info.dtype

        if isinstance(alpha, (int, float)):
            alpha = relax.const(alpha, dtype)
        else:
            if not isinstance(alpha, relax.Var):
                alpha = self.block_builder.emit(relax.const(alpha, dtype))

        if isinstance(gamma, (int, float)):
            gamma = relax.const(gamma, dtype)
        else:
            if not isinstance(gamma, relax.Var):
                gamma = self.block_builder.emit(relax.const(gamma, dtype))

        # gamma * (ReLU(x) + alpha * (exp(x) - 1))
        return self.block_builder.emit(
            relax.op.multiply(
                gamma,
                relax.op.add(
                    relax.op.nn.relu(x),
                    relax.op.multiply(
                        alpha, relax.op.subtract(relax.op.exp(x), relax.const(1, dtype))
                    ),
                ),
            )
        )

    def _tril_triu(self, op: Callable) -> Callable:
        from torch import fx

        def convert(node: fx.Node) -> relax.Var:
            x = self.env[node.args[0]]
            k = node.args[1] if len(node.args) > 1 else node.kwargs.get("diagonal", 0)
            assert isinstance(k, int)
            return self.block_builder.emit(op(x, k))

        return convert

    ########## Binary Ops ##########

    def _binary_op(self, relax_op: Callable, intrinsic_op: Callable) -> Callable:
        from torch import fx

        def convert(node: fx.Node) -> relax.Var:
            def promote_binary_op_args(lhs, rhs):
                if isinstance(lhs, relax.Expr) and isinstance(rhs, relax.Expr):
                    return lhs, rhs
                elif isinstance(lhs, relax.Expr):
                    assert isinstance(lhs.struct_info, relax.TensorStructInfo)
                    return lhs, relax.const(rhs, lhs.struct_info.dtype)
                elif isinstance(rhs, relax.Expr):
                    assert isinstance(rhs.struct_info, relax.TensorStructInfo)
                    return relax.const(lhs, rhs.struct_info.dtype), rhs
                else:
                    assert False

            def call_binary_op(op, lhs, rhs):
                lhs, rhs = promote_binary_op_args(lhs, rhs)
                return self.block_builder.emit(op(lhs, rhs))

            lhs, rhs = self.retrieve_args(node)
            if isinstance(lhs, relax.Var) or isinstance(rhs, relax.Var):
                return call_binary_op(relax_op, lhs, rhs)
            elif isinstance(lhs, relax.expr.Constant):
                return call_binary_op(relax_op, lhs, relax.const(rhs, dtype=lhs.struct_info.dtype))
            elif isinstance(rhs, relax.expr.Constant):
                return call_binary_op(relax_op, relax.const(lhs, dtype=rhs.struct_info.dtype), rhs)
            return intrinsic_op(lhs, rhs)

        return convert
    
    ########## Linear Algebra ##########

    def _linalg_vector_norm(self, node: fx.Node) -> relax.Var:

        args = self.retrieve_args(node)

        # The PyTorch signature is typically something like
        # torch.linalg.vector_norm(input, ord=2, dim=None, keepdim=False, dtype=None)
        # Adjust as needed depending on how you retrieve arguments.
        data = args[0]
        # Default ord=2 if not supplied
        ord_val = args[1] if len(args) > 1 else 2.0
        dim = args[2] if len(args) > 2 else None
        keepdim = args[3] if len(args) > 3 else False

        # If ord_val is a Python float/int, wrap it in a Relax const
        # so that it matches data's dtype.  If ord_val is already an Expr, you can skip this.
        dtype = data.struct_info.dtype
        ord_expr = (
            ord_val
            if isinstance(ord_val, relax.Expr)
            else relax.const(float(ord_val), dtype)
        )
        # Reciprocal
        reci_expr = (
            relax.op.divide(
                relax.const(1.0, dtype),
                ord_expr
            )
            if isinstance(ord_val, relax.Expr)
            else relax.const(1.0 / float(ord_val), dtype)
        )

        # abs(data)
        abs_data = self.block_builder.emit(relax.op.abs(data))
        # abs_data^ord
        abs_data_pow = self.block_builder.emit(relax.op.power(abs_data, ord_expr))
        # sum over dim
        reduced = self.block_builder.emit(relax.op.sum(abs_data_pow, dim, keepdims=keepdim))
        # (sum(...))^(1/ord)
        norm_val = self.block_builder.emit(relax.op.power(reduced, reci_expr))

        return norm_val


    ########## Neural Network ##########

    def _adaptive_avg_pool2d(self, node: fx.Node) -> relax.Var:
        x = self.env[node.args[0]]
        output_size = node.args[1]
        return self.block_builder.emit(
            relax.op.nn.adaptive_avg_pool2d(x, output_size, layout="NCHW")
        )

    def _addmm(self, node: fx.Node) -> relax.Var:
        x = self.env[node.args[0]]
        y = self.env[node.args[1]]
        z = self.env[node.args[2]]
        alpha = node.kwargs.get("alpha", 1)
        beta = node.kwargs.get("beta", 1)

        res = None
        if alpha != 0:
            res = self.block_builder.emit(relax.op.linear_algebra.matmul(y, z, out_dtype="float32"))
            if alpha != 1:
                dtype = res.struct_info.dtype
                res = self.block_builder.emit(relax.op.multiply(res, relax.const(alpha, dtype)))
        if beta != 0:
            dtype = x.struct_info.dtype
            if beta != 1:
                bias = self.block_builder.emit(relax.op.multiply(x, relax.const(beta, dtype)))
            else:
                bias = x
            res = bias if res is None else self.block_builder.emit(relax.op.add(bias, res))
        return res

    def _avg_pool2d_impl(
        self,
        x: relax.Expr,
        kernel_size: Union[int, Tuple[int, int]] = (1, 1),
        stride: Optional[Union[int, Tuple[int, int]]] = None,
        padding: Optional[int] = 0,
        ceil_mode: Optional[bool] = False,
    ) -> relax.Var:
        stride = kernel_size if stride is None or stride == [] else stride
        return self.block_builder.emit(
            relax.op.nn.avg_pool2d(
                x,
                pool_size=kernel_size,
                strides=stride,
                padding=padding,
                ceil_mode=ceil_mode,
                layout="NCHW",
            )
        )

    def _avg_pool2d(self, node: fx.Node) -> relax.Var:
        args, kwargs = node.normalized_arguments(node)
        x = self.env[args[0]]
        kernel_size = args[1] if len(args) > 1 else kwargs["kernel_size"]
        stride = args[2] if len(args) > 2 else kwargs.get("stride", None)
        padding = args[3] if len(args) > 3 else kwargs.get("padding", 0)
        ceil_mode = args[4] if len(args) > 4 else kwargs.get("ceil_mode", False)
        return self._avg_pool2d_impl(x, kernel_size, stride, padding, ceil_mode)

    def _baddbmm(self, node: fx.Node) -> relax.Var:
        x = self.env[node.args[0]]
        batch1 = self.env[node.args[1]]
        batch2 = self.env[node.args[2]]
        alpha = node.kwargs.get("alpha", 1)
        beta = node.kwargs.get("beta", 1)

        res = None
        if alpha != 0:
            res = self.block_builder.emit(relax.op.matmul(batch1, batch2))
            if alpha != 1:
                dtype = res.struct_info.dtype
                res = self.block_builder.emit(relax.op.multiply(res, relax.const(alpha, dtype)))
        if beta != 0:
            dtype = x.struct_info.dtype
            if beta != 1:
                bias = self.block_builder.emit(relax.op.multiply(x, relax.const(beta, dtype)))
            else:
                bias = x
            res = bias if res is None else self.block_builder.emit(relax.op.add(res, bias))
        return res

    def _conv_transpose1d_impl(
        self,
        x: relax.Expr,
        weight: relax.Expr,
        bias: Optional[relax.Expr],
        strides: Optional[Tuple],
        padding: Optional[Tuple],
        dilation: Optional[Tuple],
        groups: Optional[Tuple],
    ) -> relax.Var:
        conv1d_transpose = self.block_builder.emit(
            relax.op.nn.conv1d_transpose(
                x,
                weight,
                strides=strides,
                padding=padding,
                dilation=dilation,
                groups=groups,
                data_layout="NCW",
                kernel_layout="OIW",
                out_dtype="float32",
            )
        )

        if bias is None:
            return conv1d_transpose

        assert len(self.shape_of(bias)) == 1
        bias = relax.op.reshape(bias, (1, -1, 1))
        return self.block_builder.emit(relax.op.add(conv1d_transpose, bias))

    def _conv_transpose1d(self, node: fx.Node) -> relax.Var:
        args = self.retrieve_args(node)
        x = args[0]
        weight = args[1]
        bias = args[2] if len(args) > 2 else None
        stride = args[3] if len(args) > 3 else 1
        padding = args[4] if len(args) > 4 else 0
        dilation = args[5] if len(args) > 5 else 1
        groups = args[6] if len(args) > 6 else 1
        return self._conv_transpose1d_impl(
            x,
            weight,
            bias=bias,
            strides=stride,
            padding=padding,
            dilation=dilation,
            groups=groups,
        )

    def _conv_transpose2d_impl(
        self,
        x: relax.Expr,
        weight: relax.Expr,
        bias: Optional[relax.Expr],
        strides: Optional[Tuple],
        padding: Optional[Tuple],
        dilation: Optional[Tuple],
        groups: Optional[Tuple],
    ) -> relax.Var:
        conv2d_transpose = self.block_builder.emit(
            relax.op.nn.conv2d_transpose(
                x,
                weight,
                strides=strides,
                padding=padding,
                dilation=dilation,
                groups=groups,
                data_layout="NCHW",
                kernel_layout="OIHW",
                out_dtype="float32",
            )
        )

        if bias is None:
            return conv2d_transpose

        assert len(self.shape_of(bias)) == 1
        bias = relax.op.reshape(bias, (1, -1, 1, 1))
        return self.block_builder.emit(relax.op.add(conv2d_transpose, bias))

    def _conv_transpose2d(self, node: fx.Node) -> relax.Var:
        args = self.retrieve_args(node)
        x = args[0]
        weight = args[1]
        bias = args[2] if len(args) > 2 else None
        stride = args[3] if len(args) > 3 else 1
        padding = args[4] if len(args) > 4 else 0
        dilation = args[5] if len(args) > 5 else 1
        groups = args[6] if len(args) > 6 else 1
        return self._conv_transpose2d_impl(
            x,
            weight,
            bias=bias,
            strides=stride,
            padding=padding,
            dilation=dilation,
            groups=groups,
        )

    def _conv1d_impl(
        self,
        x: relax.Expr,
        weight: relax.Expr,
        bias: Optional[relax.Expr],
        strides: Optional[Tuple],
        padding: Optional[Tuple],
        dilation: Optional[Tuple],
        groups: Optional[Tuple],
    ) -> relax.Var:
        conv1d = self.block_builder.emit(
            relax.op.nn.conv1d(
                x,
                weight,
                strides=strides,
                padding=padding,
                dilation=dilation,
                groups=groups,
                data_layout="NCW",
                kernel_layout="OIW",
                out_dtype="float32",
            )
        )

        if bias is None:
            return conv1d
        assert len(self.shape_of(bias)) == 1
        bias = relax.op.reshape(bias, (1, -1, 1))
        return self.block_builder.emit(relax.op.add(conv1d, bias))

    def _conv1d(self, node: fx.Node) -> relax.Var:
        args = self.retrieve_args(node)
        x = args[0]
        weight = args[1]
        bias = args[2] if len(args) > 2 else None
        stride = args[3] if len(args) > 3 else 1
        padding = args[4] if len(args) > 4 else 0
        dilation = args[5] if len(args) > 5 else 1
        groups = args[6] if len(args) > 6 else 1
        return self._conv1d_impl(
            x,
            weight,
            bias=bias,
            strides=stride,
            padding=padding,
            dilation=dilation,
            groups=groups,
        )

    def _conv2d_impl(
        self,
        x: relax.Expr,
        weight: relax.Expr,
        bias: Optional[relax.Expr],
        strides: Optional[Tuple],
        padding: Optional[Tuple],
        dilation: Optional[Tuple],
        groups: Optional[Tuple],
    ):
        conv2d = self.block_builder.emit(
            relax.op.nn.conv2d(
                x,
                weight,
                strides=strides,
                padding=padding,
                dilation=dilation,
                groups=groups,
                data_layout="NCHW",
                kernel_layout="OIHW",
                out_dtype="float32",
            )
        )

        if bias is None:
            return conv2d
        assert len(self.shape_of(bias)) == 1
        bias = relax.op.reshape(bias, (1, -1, 1, 1))
        return self.block_builder.emit(relax.op.add(conv2d, bias))

    def _conv2d(self, node: fx.Node) -> relax.Var:
        args = self.retrieve_args(node)
        x = args[0]
        weight = args[1]
        bias = args[2] if len(args) > 2 else None
        stride = args[3] if len(args) > 3 else 1
        padding = args[4] if len(args) > 4 else 0
        dilation = args[5] if len(args) > 5 else 1
        groups = args[6] if len(args) > 6 else 1
        return self._conv2d_impl(
            x,
            weight,
            bias=bias,
            strides=stride,
            padding=padding,
            dilation=dilation,
            groups=groups,
        )

    def _conv3d_impl(
        self,
        x: relax.Expr,
        weight: relax.Expr,
        bias: Optional[relax.Expr],
        strides: Optional[Tuple],
        padding: Optional[Tuple],
        dilation: Optional[Tuple],
        groups: Optional[Tuple],
    ):
        conv3d = self.block_builder.emit(
            relax.op.nn.conv3d(
                x,
                weight,
                strides=strides,
                padding=padding,
                dilation=dilation,
                groups=groups,
                data_layout="NCDHW",
                kernel_layout="OIDHW",
                out_dtype="float32",
            )
        )

        if bias is None:
            return conv3d
        assert len(self.shape_of(bias)) == 1
        bias = relax.op.reshape(bias, (1, -1, 1, 1, 1))
        return self.block_builder.emit(relax.op.add(conv3d, bias))

    def _conv3d(self, node: fx.Node) -> relax.Var:
        args = self.retrieve_args(node)
        x = args[0]
        weight = args[1]
        bias = args[2] if len(args) > 2 else None
        stride = args[3] if len(args) > 3 else 1
        padding = args[4] if len(args) > 4 else 0
        dilation = args[5] if len(args) > 5 else 1
        groups = args[6] if len(args) > 6 else 1
        return self._conv3d_impl(
            x,
            weight,
            bias=bias,
            strides=stride,
            padding=padding,
            dilation=dilation,
            groups=groups,
        )

    def _einsum(self, node: fx.Node) -> relax.Var:
        import torch  # type: ignore

        args = self.retrieve_args(node)
        operands = args[1] if isinstance(args[1], (torch.Size, tuple, list)) else args[1:]
        return self.block_builder.emit(relax.op.einsum(operands, args[0]))

    def _embedding_impl(
        self,
        x,
        weight,
    ) -> relax.Var:
        x = self.block_builder.emit(relax.op.astype(x, "int32"))

        ndim = x.struct_info.ndim
        if ndim == 1:
            return self.block_builder.emit(relax.op.take(weight, x, axis=0))
        else:
            x_shape = x.struct_info.shape.values
            emb_size = weight.struct_info.shape.values[-1]
            x = self.block_builder.emit(relax.op.reshape(x, shape=[-1]))
            embedding = self.block_builder.emit(relax.op.take(weight, x, axis=0))
            return self.block_builder.emit(relax.op.reshape(embedding, [*x_shape, emb_size]))

    def _layer_norm_impl(self, x, gamma, beta, eps, normalized_shape) -> relax.Var:
        from torch.fx.immutable_collections import immutable_list
        import numpy as np  # type: ignore

        if isinstance(normalized_shape, (immutable_list, tuple)):
            normalized_shape = tuple(normalized_shape)
        else:
            try:
                normalized_shape = self.env[normalized_shape]
            except TypeError:
                normalized_shape = tuple(normalized_shape)

        dim_num = len(normalized_shape)
        axes = list(range(-dim_num, 0))

        if gamma is None:
            shape_tuple = [int(s) for s in normalized_shape]
            gamma = relax.const(np.ones(shape_tuple), x.struct_info.dtype)
        if beta is None:
            shape_tuple = [int(s) for s in normalized_shape]
            beta = relax.const(np.zeros(shape_tuple), x.struct_info.dtype)

        return self.block_builder.emit(
            relax.op.nn.layer_norm(
                x,
                gamma,
                beta,
                axes=axes,
                epsilon=eps,
            )
        )

    def _layer_norm(self, node: fx.Node) -> relax.Var:
        x = self.env[node.args[0]]
        normalized_shape = node.args[1]
        gamma = self.env[node.args[2]] if len(node.args) > 2 else None
        beta = self.env[node.args[3]] if len(node.args) > 3 else None
        eps = node.args[4] if len(node.args) > 4 else 1e-05
        return self._layer_norm_impl(x, gamma, beta, eps, normalized_shape)

    def _layer_norm_module(self, node: fx.Node) -> relax.Var:
        import torch  # type: ignore

        x = self.env[node.args[0]]
        module = self.named_modules[node.target]
        normalized_shape = module.normalized_shape
        if module.elementwise_affine:
            gamma = self.params[module.weight]
            beta = self.params[module.bias]
        else:
            gamma = relax.const(torch.ones_like(module.normalized_shape), x.struct_info.dtype)
            beta = relax.const(torch.zeros_like(module.normalized_shape), x.struct_info.dtype)
        eps = module.eps
        return self._layer_norm_impl(x, gamma, beta, eps, normalized_shape)

    def _linear(self, node: fx.Node) -> relax.Var:
        args = self.retrieve_args(node)
        x = args[0]
        weight = args[1]
        bias = args[2] if len(args) > 2 else None
        return self.block_builder.emit(relax.op.linear(x, weight, bias, "float32"))

    def _max_pool2d_impl(
        self,
        x: relax.Expr,
        kernel_size: Union[int, Tuple[int, int]] = (1, 1),
        stride: Optional[Union[int, Tuple[int, int]]] = None,
        padding: Optional[int] = 0,
        dilation: Optional[int] = 1,
        ceil_mode: Optional[bool] = False,
    ) -> relax.Var:
        stride = kernel_size if stride is None else stride
        return self.block_builder.emit(
            relax.op.nn.max_pool2d(
                x,
                pool_size=kernel_size,
                strides=stride,
                padding=padding,
                dilation=dilation,
                ceil_mode=ceil_mode,
                layout="NCHW",
            )
        )

    def _max_pool2d(self, node: fx.Node) -> relax.Var:
        args = self.retrieve_args(node)
        x = args[0]
        kernel_size = args[1]
        stride = args[2] if len(args) > 2 else None
        padding = args[3] if len(args) > 3 else 0
        dilation = args[4] if len(args) > 4 else 1
        ceil_mode = args[5] if len(args) > 5 else False

        return self._max_pool2d_impl(x, kernel_size, stride, padding, dilation, ceil_mode)

    def _scaled_dot_product_attention(self, node: fx.Node) -> relax.Var:
        transpose_S_H = lambda tensor: relax.op.permute_dims(tensor, [0, 2, 1, 3])
        query = transpose_S_H(self.env[node.args[0]])
        key = transpose_S_H(self.env[node.args[1]])
        value = transpose_S_H(self.env[node.args[2]])
        attn_mask = node.args[3] if len(node.args) > 3 else node.kwargs.get("attn_mask", None)
        dropout_p = node.args[4] if len(node.args) > 4 else node.kwargs.get("dropout_p", 0.0)
        assert dropout_p == 0.0, "Dropout is not supported"
        is_causal = node.args[5] if len(node.args) > 5 else node.kwargs.get("is_causal", False)
        causal_mask = "TopLeft" if is_causal else None

        if attn_mask is not None:
            attn_mask = self.env[attn_mask]
            msg = "Only a float mask is supported for the attn_mask input."
            assert "float" in attn_mask.struct_info.dtype, msg

        return self.block_builder.emit(
            transpose_S_H(
                relax.op.nn.attention(query, key, value, bias=attn_mask, causal_mask=causal_mask)
            )
        )

    def _unbind(self, node: fx.Node) -> relax.Var:
        x = self.env[node.args[0]]
        dim = node.args[1] if len(node.args) > 1 else node.kwargs.get("dim", 0)
        assert isinstance(dim, int), "Expected 2nd argument of unbind as int"
        selections = self.shape_of(x)[dim].value
        n_section = list(range(1, selections + 1))
        ret, split = [], self.block_builder.emit(relax.op.split(x, n_section, dim))
        for i in range(selections):
            ret.append(self.block_builder.emit(relax.op.squeeze(split[i], axis=dim)))
        return self.block_builder.emit(relax.Tuple(ret))

    ########## Statistical ##########

    def _mean(self, node: fx.Node) -> relax.Var:
        args = self.retrieve_args(node)
        x = args[0]
        dim = args[1] if len(node.args) > 1 else node.kwargs.get("dim", None)
        keepdim = args[2] if len(node.args) > 2 else node.kwargs.get("keepdim", False)
        return self.block_builder.emit(relax.op.mean(x, dim, keepdims=keepdim))

    def _sum(self, node: fx.Node) -> relax.Var:
        args = self.retrieve_args(node)
        keepdim = node.kwargs["keepdim"] if "keepdim" in node.kwargs else False
        if len(args) == 1:
            return self.block_builder.emit(relax.op.sum(args[0], keepdims=keepdim))
        return self.block_builder.emit(relax.op.sum(args[0], args[1]))

    ########## Search ##########

    def _argmax_argmin(self, op: Callable) -> Callable:
        from torch import fx

        def convert(node: fx.Node):
            x = self.env[node.args[0]]
            dim = node.args[1] if len(node.args) > 1 else node.kwargs.get("dim", None)
            keepdim = node.args[2] if len(node.args) > 2 else node.kwargs.get("keepdim", False)
            return self.block_builder.emit(op(x, dim, keepdim))

        return convert

    ########## Manipulation ##########

    def _cat(self, node: fx.Node) -> relax.Var:
        args = self.retrieve_args(node)
        axis = args[1] if len(node.args) > 1 else node.kwargs.get("dim", 0)
        print("CALLING CAT!!!")
        print("args[0] type", type(args[0]))
        print("node name: ", node.name)
        print("DONE CALLING CAT!!!")
        return self.block_builder.emit(relax.op.concat(args[0], axis=axis))

    def _chunk(self, node: fx.Node) -> relax.Var:
        x = self.env[node.args[0]]  
        chunks = node.args[1]
       # TODO below might just pass none if node.args <= 2 ?
        dim = node.args[2] if len(node.args) > 2 else node.kwargs.get("dim", 0)
        name = node.args[3] if len(node.args) > 3 else node.kwargs.get("name", None)
        return self.block_builder.emit(relax.op.chunk(x, chunks, dim, name))

    def _cumsum(self, node: fx.Node) -> relax.Var:
        x = self.env[node.args[0]]

        dim = node.args[1] if len(node.args) > 1 else node.kwargs.get("dim", None)
        if "dtype" in node.kwargs:
            dtype = self._convert_data_type(str(node.kwargs["dtype"]), self.env)
        else:
            dtype = None
        if "out" in node.kwargs:
            raise ValueError("specifying out for cumsum is not supported yet")

        return self.block_builder.emit(relax.op.cumsum(x, dim, dtype))

    def _expand(self, node: fx.Node) -> relax.Var:
        args = self.retrieve_args(node)
        sizes = args[1:] if len(args) > 2 else args[1]
        broadcast_shape, in_shape = [], self.shape_of(args[0])
        for idx, i in enumerate(sizes):
            if isinstance(i, int) and i == -1:
                broadcast_shape.append(in_shape[idx])
            else:
                broadcast_shape.append(i)
        return self.block_builder.emit(relax.op.broadcast_to(args[0], broadcast_shape))

<<<<<<< HEAD
    def _expand_as(self, node: fx.Node) -> relax.Var:
        args = self.retrieve_args(node)
        # args[0] -> 'self' tensor
        # args[1] -> 'other' tensor
        data = args[0]
        other_shape = self.shape_of(args[1])  # This is the shape of 'other'
        return self.block_builder.emit(relax.op.broadcast_to(data, other_shape))
=======
    def _flip(self, node: fx.Node) -> relax.Var:
        x = self.env[node.args[0]]
        dims = node.args[1] if len(node.args) > 1 else node.kwargs.get("dims", None)
        if isinstance(dims, (list, tuple)) and len(dims) > 0:
            dims = dims[0]
        elif not isinstance(dims, int):
            raise TypeError(f"flip expects an integer axis, but got {type(dims)}: {dims}")
        return self.block_builder.emit(relax.op.flip(x, dims))

    def _gather(self, node: fx.Node) -> relax.Var:
        x = self.env[node.args[0]]
        dim = node.args[1] if len(node.args) > 1 else node.kwargs.get("dim", 0)
        index = self.env[node.args[2]]
        return self.block_builder.emit(relax.op.gather_elements(x, index, axis=dim))
>>>>>>> e7c04f55

    def _permute(self, node: fx.Node) -> relax.Var:
        import torch  # type: ignore

        args = self.retrieve_args(node)
        x = args[0]
        dims = args[1] if isinstance(args[1], (torch.Size, tuple, list)) else args[1:]
        return self.block_builder.emit(relax.op.permute_dims(x, dims))

    def _repeat(self, node: fx.Node) -> relax.Var:
        import torch  # type: ignore

        args = self.retrieve_args(node)
        x = args[0]
        dims = args[1] if isinstance(args[1], (torch.Size, tuple, list)) else args[1:]
        return self.block_builder.emit(relax.op.tile(x, dims))

    def _reshape(self, node: fx.Node) -> relax.Var:
        import torch  # type: ignore

        args = self.retrieve_args(node)
        x = args[0]
        dims = args[1] if isinstance(args[1], (torch.Size, tuple, list)) else args[1:]
        return self.block_builder.emit(relax.op.reshape(x, dims))

    def _scatter(self, node: fx.Node) -> relax.Var:
        x = self.env[node.args[0]]
        if len(node.args) == 1:
            dim = node.kwargs["dim"]
            index = self.env[node.kwargs["index"]]
            src = self.env[node.kwargs["src"]]
        elif len(node.args) == 4:
            dim = node.args[1]
            index = self.env[node.args[2]]
            src = self.env[node.args[3]]
        else:
            raise Exception("Unexpected args " + str(node.args))
        return self.block_builder.emit(relax.op.scatter_elements(x, index, src, axis=dim))

    def _split(self, node: fx.Node) -> relax.Var:
        x = self.env[node.args[0]]
        split_size = node.args[1]
        dim = node.args[2] if len(node.args) > 2 else node.kwargs.get("dim", 0)
        if isinstance(split_size, (list, tuple)):
            n_section = []
            for s in split_size[:-1]:
                cum_sum = 0 if not n_section else n_section[-1]
                n_section.append(s + cum_sum)
        else:
            n_section = (self.shape_of(x)[dim].value + split_size - 1) // split_size
        return self.block_builder.emit(relax.op.split(x, n_section, dim))

    def _squeeze(self, node: fx.Node) -> relax.Var:
        x = self.env[node.args[0]]
        dim = node.args[1] if len(node.args) > 1 else node.kwargs.get("dim", None)
        return self.block_builder.emit(relax.op.squeeze(x, dim))

    def _stack(self, node: fx.Node) -> relax.Var:
        args = self.retrieve_args(node)
        axis = args[1] if len(node.args) > 1 else node.kwargs.get("dim", 0)
        in_args = args[0]
        assert all(
            a.struct_info.shape[axis] == in_args[0].struct_info.shape[axis] for a in in_args[1:]
        ), "Expect all dim at {} to be the same, get {}".format(
            axis, [a.struct_info.shape for a in args]
        )
        cat = self.block_builder.emit(relax.op.concat(in_args, axis=axis))
        s_shape = []
        for idx, s in enumerate(cat.struct_info.shape):
            if idx == axis:
                s_shape.extend([len(in_args), in_args[0].struct_info.shape[axis]])
            else:
                s_shape.append(s)
        return self.block_builder.emit(relax.op.reshape(cat, s_shape))

    def _take(self, node: fx.Node) -> relax.Var:
        x = self.env[node.args[0]]
        indices = self.env[node.args[1]]
        indices = self.block_builder.emit(relax.op.astype(indices, "int32"))
        return self.block_builder.emit(relax.op.take(x, indices))

    def _tile(self, node: fx.Node) -> relax.Var:
        import torch  # type: ignore

        args = self.retrieve_args(node)
        x = args[0]
        dims = args[1] if isinstance(args[1], (torch.Size, tuple, list)) else args[1:]
        return self.block_builder.emit(relax.op.tile(x, dims))

    def _transpose(self, node: fx.Node) -> relax.Var:
        args = self.retrieve_args(node)
        full_idx = list(range(len(self.shape_of(args[0]))))
        full_idx[args[1]], full_idx[args[2]] = full_idx[args[2]], full_idx[args[1]]
        return self.block_builder.emit(relax.op.permute_dims(args[0], full_idx))

    ########## Creation ##########

    def _detach(self, node: fx.Node) -> relax.Var:
        x = self.env[node.args[0]]
        # if len(node.args) == 2:
        #     if isinstance(node.args[1], torch.dtype):
        #         dtype = self._convert_data_type(node.args[1], self.env)
        #         return self.block_builder.emit(relax.op.astype(x, dtype))
        # elif "dtype" in node.kwargs:
        #     dtype = self._convert_data_type(node.kwargs["dtype"], self.env)
        #     return self.block_builder.emit(relax.op.astype(x, dtype))
        return x


    def _to_copy(self, node: fx.Node) -> relax.Var:
        import torch  # type: ignore

        x = self.env[node.args[0]]
        if len(node.args) == 2:
            if isinstance(node.args[1], torch.dtype):
                dtype = self._convert_data_type(node.args[1], self.env)
                return self.block_builder.emit(relax.op.astype(x, dtype))
        elif "dtype" in node.kwargs:
            dtype = self._convert_data_type(node.kwargs["dtype"], self.env)
            return self.block_builder.emit(relax.op.astype(x, dtype))
        return x

    def _arange(self, node: fx.Node) -> relax.Var:
        import torch  # type: ignore

        start_end_step = [None, None, None]
        if "start" in node.kwargs:
            start_end_step[0] = node.kwargs["start"]
        if "end" in node.kwargs:
            start_end_step[1] = node.kwargs["end"]
        if "step" in node.kwargs:
            start_end_step[2] = node.kwargs["step"]

        if len(node.args) == 1:
            assert start_end_step[1] is None
            start_end_step[1] = node.args[0]
        elif len(node.args) == 2:
            assert start_end_step[0] is None
            assert start_end_step[1] is None
            start_end_step[0] = node.args[0]
            start_end_step[1] = node.args[1]
        elif len(node.args) == 3:
            assert start_end_step[0] is None
            assert start_end_step[1] is None
            assert start_end_step[2] is None
            start_end_step[0] = node.args[0]
            start_end_step[1] = node.args[1]
            start_end_step[2] = node.args[2]

        if start_end_step[0] is None:
            start_end_step[0] = 0
        if start_end_step[2] is None:
            start_end_step[2] = 1

        if "dtype" in node.kwargs:
            dtype = self._convert_data_type(str(node.kwargs["dtype"]), self.env)
        elif any([isinstance(x, float) for x in start_end_step]):
            dtype = self._convert_data_type(torch.get_default_dtype())
        else:
            dtype = "int64"
        start_end_step = [
            self.env[x] if isinstance(x, torch.fx.Node) else x for x in start_end_step
        ]
        return self.block_builder.emit(relax.op.arange(*start_end_step, dtype=dtype))

    def _empty(self, node: fx.Node) -> relax.Var:
        dtype = self._convert_data_type(str(node.kwargs["dtype"]), self.env)
        return self.block_builder.emit(relax.op.zeros(node.args[0], dtype))

    def _fill(self, node: fx.Node) -> relax.Var:
        args = self.retrieve_args(node)
        x = args[0]
        dtype = x.struct_info.dtype
        value = args[1] if isinstance(args[1], relax.Expr) else relax.const(args[1], dtype)
        return self.block_builder.emit(relax.op.full(x.struct_info.shape, value, dtype))

    def _new_ones(self, node: fx.Node) -> relax.Var:
        args = self.retrieve_args(node)
        self_var = args[0]
        size = args[1] if isinstance(args[1], (list, tuple)) else args[1:]
        if not isinstance(size, (list, tuple)):
            size = (size,)
        size = relax.ShapeExpr(size)
        return self.block_builder.emit(
            relax.op.full(
                size,
                relax.const(1, self_var.struct_info.dtype),
                self_var.struct_info.dtype,
            )
        )

    ########## Others ##########

    def _getitem(self, node: fx.Node) -> relax.Var:
        import torch

        x = self.env[node.args[0]]
        if isinstance(x, (list, tuple, relax.ShapeExpr, relax.Tuple)):
            return x[node.args[1]]
        elif isinstance(x, relax.Var):
            if isinstance(x.struct_info, relax.TupleStructInfo):
                return self.block_builder.emit(relax.TupleGetItem(x, node.args[1]))

            assert isinstance(x.struct_info, relax.TensorStructInfo)
            take_indices = []
            take_axes = []
            stride_begin = []
            stride_end = []
            stride = []
            stride_axes = []
            expand_dim = []
            i = 0
            shape = self.shape_of(x)
            non_ellipsis_cnt = 0
            for index in node.args[1]:
                if isinstance(index, (int, slice, torch.fx.Node)):
                    non_ellipsis_cnt += 1
            for index in node.args[1]:
                if isinstance(index, int):
                    stride_begin.append(index)
                    stride_end.append(index + 1)
                    stride.append(1)
                    stride_axes.append(i)
                    i = i + 1
                elif isinstance(index, slice):
                    stride_begin.append(0 if index.start is None else index.start)
                    stride_end.append(shape[i] if index.stop is None else index.stop)
                    stride.append(1 if index.step is None else index.step)
                    stride_axes.append(i)
                    i = i + 1
                elif index is None:
                    expand_dim.append(len(stride_axes) + len(expand_dim))
                elif index is Ellipsis:
                    for _ in range(len(shape) - non_ellipsis_cnt):
                        stride_begin.append(0)
                        stride_end.append(shape[i])
                        stride.append(1)
                        stride_axes.append(i)
                        i += 1
                elif isinstance(index, torch.fx.Node):
                    node_index = self.env[index]
                    if not isinstance(node_index, relax.Expr):
                        raise ValueError(
                            "Unsupported index type for relax.op.take: " + str(type(node_index))
                        )
                    take_indices.append(node_index)
                    take_axes.append(i)
                    i = i + 1
                else:
                    raise ValueError("Unsupported index type: " + str(type(index)))
            while i < len(shape):
                stride_begin.append(0)
                stride_end.append(shape[i])
                stride.append(1)
                stride_axes.append(i)
                i += 1
            taken = x
            if len(take_indices) > 1:
                raise ValueError("Multiple tensors as index not yet supported")
            for each_index, each_axis in zip(take_indices, take_axes):
                taken = self.block_builder.emit(relax.op.take(taken, each_index, each_axis))
            sliced = self.block_builder.emit(
                relax.op.strided_slice(taken, stride_axes, stride_begin, stride_end, stride)
            )
            sliced_shape = list(self.shape_of(sliced))
            for i in expand_dim:
                sliced_shape.insert(i, 1)
            return self.block_builder.emit(relax.op.reshape(sliced, sliced_shape))
        elif isinstance(x, relax.Constant):
            dtype = x.struct_info.dtype
            return relax.const(x.data.numpy()[node.args[1]], dtype)
        else:
            assert False

    @abc.abstractmethod
    def create_convert_map(
        self,
    ) -> Dict[Union[torch.nn.Module, str], Callable[[fx.Node], relax.Var]]:
        """Create convert map"""<|MERGE_RESOLUTION|>--- conflicted
+++ resolved
@@ -168,7 +168,6 @@
             )
         return self.block_builder.emit(relax.op.clip(args[0], a_min, a_max))
 
-<<<<<<< HEAD
 
     def _clamp_min(self, node: fx.Node) -> relax.Expr:
         args = self.retrieve_args(node)
@@ -186,7 +185,7 @@
                 f"but got {a_max} with type {type(a_max)}"
             )
         return self.block_builder.emit(relax.op.clip(args[0], a_min, a_max))
-=======
+
     def _elu(self, node: fx.Node) -> relax.Var:
         x = self.env[node.args[0]]
         alpha = node.args[1] if len(node.args) > 1 else node.kwargs.get("alpha", 1.0)
@@ -208,7 +207,6 @@
                 relax.op.nn.relu(x),
             )
         )
->>>>>>> e7c04f55
 
     def _gelu(self, node: fx.Node) -> relax.Expr:
         approximate = node.kwargs.get("approximate", "none")
@@ -943,7 +941,6 @@
                 broadcast_shape.append(i)
         return self.block_builder.emit(relax.op.broadcast_to(args[0], broadcast_shape))
 
-<<<<<<< HEAD
     def _expand_as(self, node: fx.Node) -> relax.Var:
         args = self.retrieve_args(node)
         # args[0] -> 'self' tensor
@@ -951,7 +948,7 @@
         data = args[0]
         other_shape = self.shape_of(args[1])  # This is the shape of 'other'
         return self.block_builder.emit(relax.op.broadcast_to(data, other_shape))
-=======
+
     def _flip(self, node: fx.Node) -> relax.Var:
         x = self.env[node.args[0]]
         dims = node.args[1] if len(node.args) > 1 else node.kwargs.get("dims", None)
@@ -966,7 +963,6 @@
         dim = node.args[1] if len(node.args) > 1 else node.kwargs.get("dim", 0)
         index = self.env[node.args[2]]
         return self.block_builder.emit(relax.op.gather_elements(x, index, axis=dim))
->>>>>>> e7c04f55
 
     def _permute(self, node: fx.Node) -> relax.Var:
         import torch  # type: ignore
