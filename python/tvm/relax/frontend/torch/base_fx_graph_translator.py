--- conflicted
+++ resolved
@@ -1038,8 +1038,6 @@
             relax.op.split(x=x, indices_or_sections=n_sections, axis=dim)
         )
 
-<<<<<<< HEAD
-=======
     def _cumprod(self, node: fx.Node) -> relax.Var:
         x = self.env[node.args[0]]
 
@@ -1051,7 +1049,6 @@
 
         return self.block_builder.emit(relax.op.cumprod(x, dim, dtype))
 
->>>>>>> f0816568
     def _cumsum(self, node: fx.Node) -> relax.Var:
         x = self.env[node.args[0]]
 
