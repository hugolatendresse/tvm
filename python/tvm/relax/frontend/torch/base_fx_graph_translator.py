--- conflicted
+++ resolved
@@ -1315,8 +1315,6 @@
         value = args[1] if isinstance(args[1], relax.Expr) else relax.const(args[1], dtype)
         return self.block_builder.emit(relax.op.full(x.struct_info.shape, value, dtype))
 
-<<<<<<< HEAD
-=======
     def _full(self, node: fx.Node) -> relax.Var:
         import torch
 
@@ -1339,7 +1337,6 @@
         fill_value = relax.const(node.args[1])
         return self.block_builder.emit(relax.op.full_like(x, fill_value))
 
->>>>>>> f0816568
     def _index_select(self, node: fx.Node) -> relax.Var:
         x = self.env[node.args[0]]
         dim = node.args[1]
