# Licensed to the Apache Software Foundation (ASF) under one
# or more contributor license agreements.  See the NOTICE file
# distributed with this work for additional information
# regarding copyright ownership.  The ASF licenses this file
# to you under the Apache License, Version 2.0 (the
# "License"); you may not use this file except in compliance
# with the License.  You may obtain a copy of the License at
#
#   http://www.apache.org/licenses/LICENSE-2.0
#
# Unless required by applicable law or agreed to in writing,
# software distributed under the License is distributed on an
# "AS IS" BASIS, WITHOUT WARRANTIES OR CONDITIONS OF ANY
# KIND, either express or implied.  See the License for the
# specific language governing permissions and limitations
# under the License.

# pylint: disable=invalid-name, inconsistent-return-statements, unidiomatic-typecheck
# pylint: disable=import-outside-toplevel
"""Base class for PyTorch FX Graph importer."""
import abc
from functools import reduce
import math
from typing import Callable, Dict, Optional, Tuple, Union, List

from tvm import relax


class BaseFXGraphImporter(metaclass=abc.ABCMeta):
    """Base class for FX Graph Importer."""

    import torch  # type: ignore
    from torch import fx

    def __init__(self) -> None:
        import torch  # type: ignore
        from torch import fx

        self.env: Dict[fx.Node, relax.Expr] = {}
        self.params: Dict[torch.Tensor, relax.Expr] = {}
        self.block_builder: relax.BlockBuilder = None
        self.convert_map: Dict[
            Union[torch.nn.Module, str], Callable[[fx.Node], relax.Var]
        ] = self.create_convert_map()

    ########## Utilities ##########

    @staticmethod
    def _convert_data_type(input_type: Union[str, torch.dtype], env: Optional[Dict] = None):
        """converts the PyTorch scalar type input_type to a TVM dtype."""
        import torch  # type: ignore

        if env is not None and input_type in env:
            input_type = env[input_type]

        input_type = input_type.lower() if isinstance(input_type, str) else input_type
        if input_type in ["float", "float32", "torch.float32", torch.float32]:
            return "float32"
        elif input_type in ["float16", "torch.float16", torch.float16]:
            return "float16"
        elif input_type in ["int64", "torch.int64", torch.int64]:
            return "int64"
        elif input_type in ["int32", "torch.int32", torch.int32]:
            return "int32"
        elif input_type in ["bool", "torch.bool", torch.bool]:
            return "bool"
        else:
            raise NotImplementedError("input_type {} is not handled yet".format(input_type))

    @staticmethod
    def _convert_torch_tensor_to_relax(tensor: torch.Tensor) -> relax.Var:
        tensor = tensor.detach().cpu()
        dtype = BaseFXGraphImporter._convert_data_type(str(tensor.data.dtype))
        return relax.const(tensor.data.numpy(), dtype)

    @staticmethod
    def shape_of(tensor):
        """Get the shape of a tensor."""
        import torch  # type: ignore

        if isinstance(tensor, relax.Expr):
            if not isinstance(tensor.struct_info, relax.TensorStructInfo):
                raise TypeError("The input Expr of shape_of should be a Tensor")
            return tensor.struct_info.shape
        elif isinstance(tensor, torch.Tensor):
            return tensor.shape
        raise ValueError("Unsupported type: {}".format(type(tensor)))

    def retrieve_args(self, node: fx.Node):
        return self._retrieve_args(node.args)

    def _retrieve_args(self, node):
        from torch import fx

        if isinstance(node, fx.Node):
            return self.env[node]
        elif isinstance(node, tuple):
            return tuple(self._retrieve_args(x) for x in node)
        elif isinstance(node, list):
            return [self._retrieve_args(x) for x in node]
        elif isinstance(node, dict):
            return {self._retrieve_args(k): self._retrieve_args(v) for k, v in node.items()}
        else:
            return node

    def _check_unsupported_func_type(self, nodes: List[fx.Node]):
        missing_func_types = list(
            {
                node.target.__name__
                for node in nodes
                if node.op == "call_function" and node.target.__name__ not in self.convert_map
            }
        )
        assert not missing_func_types, f"Unsupported function types {missing_func_types}"

    ########## Unary Ops ##########

    def _unary_op(self, op: Callable) -> Callable:
        from torch import fx

        def convert(node: fx.Node) -> relax.Var:
            try:
                return self.block_builder.emit(op(self.env[node.args[0]]))
            except:
                print("THIS NODE FAILED!!!!")
                print(node)
                print(node.args)
                print(node.kwargs)
                print(id(node))
                print(dir(node))
                print("node name:", node.name)
                print("node stack trace", node.stack_trace)
                print("node type", node.type)
                print("DONE PRINTING NODE FAILED")   
                raise Exception("Node failed!!!!")

        return convert

    def _celu(self, node: fx.Node) -> relax.Var:
        x = self.env[node.args[0]]
        alpha = node.args[1] if len(node.args) > 1 else node.kwargs.get("alpha", 1.0)
        dtype = x.struct_info.dtype

        if isinstance(alpha, (int, float)):
            alpha = relax.const(alpha, dtype)
        else:
            if not isinstance(alpha, relax.Var):
                alpha = self.block_builder.emit(relax.const(alpha, dtype))

        zero = relax.const(0, dtype)
        # alpha * min(0, exp(x / alpha) - 1) + max(0, x)
        return self.block_builder.emit(
            relax.op.add(
                relax.op.multiply(
                    alpha,
                    relax.op.minimum(
                        zero,
                        relax.op.subtract(
                            relax.op.divide(relax.op.exp(x), alpha), relax.const(1, dtype)
                        ),
                    ),
                ),
                relax.op.nn.relu(x),
            )
        )

    def _clamp(self, node: fx.Node) -> relax.Expr:
        args = self.retrieve_args(node)
        x = args[0]
        a_min = args[1] if len(args) > 1 else node.kwargs.get("min", -math.inf)
        a_max = args[2] if len(args) > 2 else node.kwargs.get("max", math.inf)

        a_min = -math.inf if a_min is None else a_min
        a_max = math.inf if a_max is None else a_max

        # Handle the case where a_min is a tensor
        if not isinstance(a_min, (int, float)):
            from torch import fx

            if isinstance(a_min, fx.Node):
                # Extract relax Expr (needed for fx.tracer)
                a_min = self.env[a_min]
            assert isinstance(a_min, relax.Expr), (
                f"Unexpected argument type "
                f"passed to torch.clamp/clip: {a_min} with type {type(a_min)}"
            )
            a_min = self.block_builder.emit(relax.op.broadcast_to(a_min, self.shape_of(x)))
            x = self.block_builder.emit(relax.op.maximum(x, a_min))
            a_min = -math.inf

        # Handle the case where a_max is a tensor
        if not isinstance(a_max, (int, float)):
            from torch import fx

            if isinstance(a_max, fx.Node):
                # Extract relax Expr (needed for fx.tracer)
                a_max = self.env[a_max]
            assert isinstance(a_max, relax.Expr), (
                f"Unexpected argument type "
                f"passed to torch.clamp/clip: {a_max} with type {type(a_max)}"
            )
            a_max = self.block_builder.emit(relax.op.broadcast_to(a_max, self.shape_of(x)))
            x = self.block_builder.emit(relax.op.minimum(x, a_max))
            a_max = math.inf

        return self.block_builder.emit(relax.op.clip(x, a_min, a_max))

    def _clamp_min(self, node: fx.Node) -> relax.Expr:
        args = self.retrieve_args(node)
        x = args[0]
        a_min = args[1] if len(args) > 1 else node.kwargs.get("min", -math.inf)
        a_max = math.inf

        a_min = -math.inf if a_min is None else a_min

        # Handle the case where a_min is a tensor
        if not isinstance(a_min, (int, float)):
            from torch import fx

            if isinstance(a_min, fx.Node):
                # Extract relax Expr (needed for fx.tracer)
                a_min = self.env[a_min]
            assert isinstance(a_min, relax.Expr), (
                f"Unexpected argument type "
                f"passed to torch.clamp/clip: {a_min} with type {type(a_min)}"
            )
            a_min = self.block_builder.emit(relax.op.broadcast_to(a_min, self.shape_of(x)))
            x = self.block_builder.emit(relax.op.maximum(x, a_min))
            a_min = -math.inf

        return self.block_builder.emit(relax.op.clip(x, a_min, a_max))

    def _clamp_max(self, node: fx.Node) -> relax.Expr:
        args = self.retrieve_args(node)
        x = args[0]
        a_min = -math.inf
        a_max = args[2] if len(args) > 2 else node.kwargs.get("max", math.inf)

        a_max = math.inf if a_max is None else a_max

        # Handle the case where a_max is a tensor
        if not isinstance(a_max, (int, float)):
            from torch import fx

            if isinstance(a_max, fx.Node):
                # Extract relax Expr (needed for fx.tracer)
                a_max = self.env[a_max]
            assert isinstance(a_max, relax.Expr), (
                f"Unexpected argument type "
                f"passed to torch.clamp/clip: {a_max} with type {type(a_max)}"
            )
            a_max = self.block_builder.emit(relax.op.broadcast_to(a_max, self.shape_of(x)))
            x = self.block_builder.emit(relax.op.minimum(x, a_max))
            a_max = math.inf

        return self.block_builder.emit(relax.op.clip(x, a_min, a_max))

    def _elu(self, node: fx.Node) -> relax.Var:
        x = self.env[node.args[0]]
        alpha = node.args[1] if len(node.args) > 1 else node.kwargs.get("alpha", 1.0)
        dtype = x.struct_info.dtype

        if isinstance(alpha, (int, float)):
            alpha = relax.const(-alpha, dtype)
        else:
            if not isinstance(alpha, relax.Var):
                alpha = self.block_builder.emit(relax.const(-alpha, dtype))

        # alpha * ReLU(1 − exp(x)) + ReLU(x)
        return self.block_builder.emit(
            relax.op.add(
                relax.op.multiply(
                    alpha,
                    relax.op.nn.relu(relax.op.subtract(relax.const(1, dtype), relax.op.exp(x))),
                ),
                relax.op.nn.relu(x),
            )
        )


    def _clamp_min(self, node: fx.Node) -> relax.Expr:
        args = self.retrieve_args(node)
        a_min = args[1] if len(args) > 1 else node.kwargs["min"]
        import math
        a_max = math.inf
        if not isinstance(a_min, (int, float)):
            raise ValueError(
                f"TVM only supports constant min value for torch.clamp/clip, "
                f"but got {a_min} with type {type(a_min)}"
            )
        if not isinstance(a_max, (int, float)):
            raise ValueError(
                f"TVM only supports constant max value for torch.clamp/clip, "
                f"but got {a_max} with type {type(a_max)}"
            )
        return self.block_builder.emit(relax.op.clip(args[0], a_min, a_max))

    def _gelu(self, node: fx.Node) -> relax.Expr:
        approximate = node.kwargs.get("approximate", "none")
        if approximate == "none":
            return self.block_builder.emit(relax.op.nn.gelu(self.env[node.args[0]]))
        elif approximate == "tanh":
            return self.block_builder.emit(relax.op.nn.gelu_tanh(self.env[node.args[0]]))
        else:
            raise KeyError("Unregonized approximate algorithm for gelu: {}.".format(approximate))

    def _hardsigmoid(self, node: fx.Node) -> relax.Var:
        args = self.retrieve_args(node)
        x = args[0]
        dtype = x.struct_info.dtype
        x0 = relax.op.add(x, relax.const(3, dtype))
        x1 = relax.op.clip(x0, 0, 6)
        return self.block_builder.emit(relax.op.divide(x1, relax.const(6, dtype)))

    def _hardswish(self, node: fx.Node) -> relax.Var:
        args = self.retrieve_args(node)
        x = args[0]
        dtype = x.struct_info.dtype
        x0 = relax.op.add(x, relax.const(3, dtype))
        x1 = relax.op.clip(x0, 0, 6)
        x2 = relax.op.divide(x1, relax.const(6, dtype))
        return self.block_builder.emit(relax.op.multiply(x, x2))

    def _hardtanh(self, node: fx.Node) -> relax.Expr:
        args = self.retrieve_args(node)
        x = args[0]
        min_val = node.kwargs.get("min_val", -1.0)
        max_val = node.kwargs.get("max_val", 1.0)
        return self.block_builder.emit(relax.op.clip(x, min_val, max_val))

    def _leakyrelu(self, node: fx.Node) -> relax.Var:
        x = self.env[node.args[0]]
        alpha = node.args[1] if len(node.args) > 1 else node.kwargs.get("negative_slope", 0.01)
        return self.block_builder.emit(relax.op.nn.leakyrelu(x, alpha))

    def _log_softmax(self, node: fx.Node) -> relax.Var:
        x = self.env[node.args[0]]
        dim = node.args[1] if len(node.args) > 1 else node.kwargs.get("dim", -1)
        return self.block_builder.emit(relax.op.nn.log_softmax(x, dim))

    def _round(self, node: fx.Node) -> relax.Expr:
        if node.kwargs.get("decimals", 0) != 0:
            raise ValueError("specifying decimals for round is not supported yet")
        arg = self.env[node.args[0]]
        return self.block_builder.emit(relax.op.round(arg))

    def _softmax(self, node: fx.Node) -> relax.Var:
        print("ENTERING _softmax() in base_fx_graph_importer.py")
        x = self.env[node.args[0]]
        dim = node.args[1] if len(node.args) > 1 else node.kwargs.get("dim", -1)
        print("_softmax about to call relax.op.nn.softmax")
        relax_expr = relax.op.nn.softmax(x, dim)
        print("_softmax called relax.op.nn.softmax and about to call self.block_builder.emit")
        emited_block =  self.block_builder.emit(relax_expr)
        print("_softmax() done!!")
        return emited_block

    def _softplus(self, node: fx.Node) -> relax.Var:
        x = self.env[node.args[0]]
        beta = node.args[1] if len(node.args) > 1 else node.kwargs.get("beta", 1.0)
        threshold = node.args[2] if len(node.args) > 2 else node.kwargs.get("threshold", 20.0)
        return self.block_builder.emit(relax.op.nn.softplus(x, beta, threshold))

    def _softshrink(self, node: fx.Node) -> relax.Var:
        """
        Applies the Softshrink activation function in Relax.

        Softshrink(x) =
            x - λ    if x > λ
            x + λ    if x < -λ
            0        otherwise

        Args:
            node (fx.Node): The input node containing the tensor and lambda value.

        Returns:
            relax.Var: The resulting tensor after applying Softshrink.
        """
        args = self.retrieve_args(node)
        x = args[0]
        lambd = relax.const(args[1] if len(args) > 1 else 0.5, x.struct_info.dtype)

        # Apply Softshrink transformation with masking
        shrink_pos = relax.op.multiply(
            relax.op.subtract(x, lambd),
            relax.op.astype(relax.op.greater(x, lambd), x.struct_info.dtype),
        )

        shrink_neg = relax.op.multiply(
            relax.op.add(x, lambd),
            relax.op.astype(relax.op.less(x, relax.op.negative(lambd)), x.struct_info.dtype),
        )

        # Combine the positive and negative shrink results
        return self.block_builder.emit(relax.op.add(shrink_pos, shrink_neg))

    def _tril_triu(self, op: Callable) -> Callable:
        from torch import fx

        def convert(node: fx.Node) -> relax.Var:
            x = self.env[node.args[0]]
            k = node.args[1] if len(node.args) > 1 else node.kwargs.get("diagonal", 0)
            assert isinstance(k, int)
            return self.block_builder.emit(op(x, k))

        return convert

    ########## Binary Ops ##########

    def _binary_op(self, relax_op: Callable, intrinsic_op: Callable) -> Callable:
        from torch import fx

        def convert(node: fx.Node) -> relax.Var:
            def promote_binary_op_args(lhs, rhs):
                if isinstance(lhs, relax.Expr) and isinstance(rhs, relax.Expr):
                    return lhs, rhs
                elif isinstance(lhs, relax.Expr):
                    assert isinstance(lhs.struct_info, relax.TensorStructInfo)
                    return lhs, relax.const(rhs, lhs.struct_info.dtype)
                elif isinstance(rhs, relax.Expr):
                    assert isinstance(rhs.struct_info, relax.TensorStructInfo)
                    return relax.const(lhs, rhs.struct_info.dtype), rhs
                else:
                    assert False

            def call_binary_op(op, lhs, rhs):
                lhs, rhs = promote_binary_op_args(lhs, rhs)
                return self.block_builder.emit(op(lhs, rhs))

            lhs, rhs = self.retrieve_args(node)
            if isinstance(lhs, relax.Var) or isinstance(rhs, relax.Var):
                return call_binary_op(relax_op, lhs, rhs)
            elif isinstance(lhs, relax.expr.Constant):
                return call_binary_op(relax_op, lhs, relax.const(rhs, dtype=lhs.struct_info.dtype))
            elif isinstance(rhs, relax.expr.Constant):
                return call_binary_op(relax_op, relax.const(lhs, dtype=rhs.struct_info.dtype), rhs)
            return intrinsic_op(lhs, rhs)

        return convert
    
    ########## Linear Algebra ##########

    def _linalg_vector_norm(self, node: fx.Node) -> relax.Var:

        args = self.retrieve_args(node)

        # The PyTorch signature is typically something like
        # torch.linalg.vector_norm(input, ord=2, dim=None, keepdim=False, dtype=None)
        # Adjust as needed depending on how you retrieve arguments.
        data = args[0]
        # Default ord=2 if not supplied
        ord_val = args[1] if len(args) > 1 else 2.0
        dim = args[2] if len(args) > 2 else None
        keepdim = args[3] if len(args) > 3 else False

        # If ord_val is a Python float/int, wrap it in a Relax const
        # so that it matches data's dtype.  If ord_val is already an Expr, you can skip this.
        dtype = data.struct_info.dtype
        ord_expr = (
            ord_val
            if isinstance(ord_val, relax.Expr)
            else relax.const(float(ord_val), dtype)
        )
        # Reciprocal
        reci_expr = (
            relax.op.divide(
                relax.const(1.0, dtype),
                ord_expr
            )
            if isinstance(ord_val, relax.Expr)
            else relax.const(1.0 / float(ord_val), dtype)
        )

        # abs(data)
        abs_data = self.block_builder.emit(relax.op.abs(data))
        # abs_data^ord
        abs_data_pow = self.block_builder.emit(relax.op.power(abs_data, ord_expr))
        # sum over dim
        reduced = self.block_builder.emit(relax.op.sum(abs_data_pow, dim, keepdims=keepdim))
        # (sum(...))^(1/ord)
        norm_val = self.block_builder.emit(relax.op.power(reduced, reci_expr))

        return norm_val


    ########## Linear Algebra ##########

    def _linalg_vector_norm(self, node: fx.Node) -> relax.Var:

        args = self.retrieve_args(node)

        data = args[0]
        # Default ord=2 if not supplied
        ord_val = args[1] if len(args) > 1 else 2.0
        dim = args[2] if len(args) > 2 else None
        keepdim = args[3] if len(args) > 3 else False

        # If ord_val is a Python float/int, wrap it in a Relax const
        # so that it matches data's dtype.
        dtype = data.struct_info.dtype
        ord_expr = (
            ord_val if isinstance(ord_val, relax.Expr) else relax.const(float(ord_val), dtype)
        )
        # Reciprocal
        reci_expr = (
            relax.op.divide(relax.const(1.0, dtype), ord_expr)
            if isinstance(ord_val, relax.Expr)
            else relax.const(1.0 / float(ord_val), dtype)
        )

        # abs(data)
        abs_data = self.block_builder.emit(relax.op.abs(data))
        # abs_data^ord
        abs_data_pow = self.block_builder.emit(relax.op.power(abs_data, ord_expr))
        # sum over dim
        reduced = self.block_builder.emit(relax.op.sum(abs_data_pow, dim, keepdims=keepdim))
        # (sum(...))^(1/ord)
        norm_val = self.block_builder.emit(relax.op.power(reduced, reci_expr))

        return norm_val

    ########## Neural Network ##########

    def _adaptive_avg_pool2d(self, node: fx.Node) -> relax.Var:
        x = self.env[node.args[0]]
        output_size = node.args[1]
        return self.block_builder.emit(
            relax.op.nn.adaptive_avg_pool2d(x, output_size, layout="NCHW")
        )

    def _addmm(self, node: fx.Node) -> relax.Var:
        x = self.env[node.args[0]]
        y = self.env[node.args[1]]
        z = self.env[node.args[2]]
        alpha = node.kwargs.get("alpha", 1)
        beta = node.kwargs.get("beta", 1)

        res = None
        if alpha != 0:
            res = self.block_builder.emit(relax.op.linear_algebra.matmul(y, z, out_dtype="float32"))
            if alpha != 1:
                dtype = res.struct_info.dtype
                res = self.block_builder.emit(relax.op.multiply(res, relax.const(alpha, dtype)))
        if beta != 0:
            dtype = x.struct_info.dtype
            if beta != 1:
                bias = self.block_builder.emit(relax.op.multiply(x, relax.const(beta, dtype)))
            else:
                bias = x
            res = bias if res is None else self.block_builder.emit(relax.op.add(bias, res))
        return res

    def _avg_pool2d_impl(
        self,
        x: relax.Expr,
        kernel_size: Union[int, Tuple[int, int]] = (1, 1),
        stride: Optional[Union[int, Tuple[int, int]]] = None,
        padding: Optional[int] = 0,
        ceil_mode: Optional[bool] = False,
    ) -> relax.Var:
        stride = kernel_size if stride is None or stride == [] else stride
        return self.block_builder.emit(
            relax.op.nn.avg_pool2d(
                x,
                pool_size=kernel_size,
                strides=stride,
                padding=padding,
                ceil_mode=ceil_mode,
                layout="NCHW",
            )
        )

    def _avg_pool2d(self, node: fx.Node) -> relax.Var:
        args, kwargs = node.normalized_arguments(node)
        x = self.env[args[0]]
        kernel_size = args[1] if len(args) > 1 else kwargs["kernel_size"]
        stride = args[2] if len(args) > 2 else kwargs.get("stride", None)
        padding = args[3] if len(args) > 3 else kwargs.get("padding", 0)
        ceil_mode = args[4] if len(args) > 4 else kwargs.get("ceil_mode", False)
        return self._avg_pool2d_impl(x, kernel_size, stride, padding, ceil_mode)

    def _baddbmm(self, node: fx.Node) -> relax.Var:
        x = self.env[node.args[0]]
        batch1 = self.env[node.args[1]]
        batch2 = self.env[node.args[2]]
        alpha = node.kwargs.get("alpha", 1)
        beta = node.kwargs.get("beta", 1)

        res = None
        if alpha != 0:
            res = self.block_builder.emit(relax.op.matmul(batch1, batch2))
            if alpha != 1:
                dtype = res.struct_info.dtype
                res = self.block_builder.emit(relax.op.multiply(res, relax.const(alpha, dtype)))
        if beta != 0:
            dtype = x.struct_info.dtype
            if beta != 1:
                bias = self.block_builder.emit(relax.op.multiply(x, relax.const(beta, dtype)))
            else:
                bias = x
            res = bias if res is None else self.block_builder.emit(relax.op.add(res, bias))
        return res

    def _conv_transpose1d_impl(
        self,
        x: relax.Expr,
        weight: relax.Expr,
        bias: Optional[relax.Expr],
        strides: Optional[Tuple],
        padding: Optional[Tuple],
        dilation: Optional[Tuple],
        groups: Optional[Tuple],
    ) -> relax.Var:
        conv1d_transpose = self.block_builder.emit(
            relax.op.nn.conv1d_transpose(
                x,
                weight,
                strides=strides,
                padding=padding,
                dilation=dilation,
                groups=groups,
                data_layout="NCW",
                kernel_layout="OIW",
                out_dtype="float32",
            )
        )

        if bias is None:
            return conv1d_transpose

        assert len(self.shape_of(bias)) == 1
        bias = relax.op.reshape(bias, (1, -1, 1))
        return self.block_builder.emit(relax.op.add(conv1d_transpose, bias))

    def _conv_transpose1d(self, node: fx.Node) -> relax.Var:
        args = self.retrieve_args(node)
        x = args[0]
        weight = args[1]
        bias = args[2] if len(args) > 2 else None
        stride = args[3] if len(args) > 3 else 1
        padding = args[4] if len(args) > 4 else 0
        dilation = args[5] if len(args) > 5 else 1
        groups = args[6] if len(args) > 6 else 1
        return self._conv_transpose1d_impl(
            x,
            weight,
            bias=bias,
            strides=stride,
            padding=padding,
            dilation=dilation,
            groups=groups,
        )

    def _conv_transpose2d_impl(
        self,
        x: relax.Expr,
        weight: relax.Expr,
        bias: Optional[relax.Expr],
        strides: Optional[Tuple],
        padding: Optional[Tuple],
        dilation: Optional[Tuple],
        groups: Optional[Tuple],
    ) -> relax.Var:
        conv2d_transpose = self.block_builder.emit(
            relax.op.nn.conv2d_transpose(
                x,
                weight,
                strides=strides,
                padding=padding,
                dilation=dilation,
                groups=groups,
                data_layout="NCHW",
                kernel_layout="OIHW",
                out_dtype="float32",
            )
        )

        if bias is None:
            return conv2d_transpose

        assert len(self.shape_of(bias)) == 1
        bias = relax.op.reshape(bias, (1, -1, 1, 1))
        return self.block_builder.emit(relax.op.add(conv2d_transpose, bias))

    def _conv_transpose2d(self, node: fx.Node) -> relax.Var:
        args = self.retrieve_args(node)
        x = args[0]
        weight = args[1]
        bias = args[2] if len(args) > 2 else None
        stride = args[3] if len(args) > 3 else 1
        padding = args[4] if len(args) > 4 else 0
        dilation = args[5] if len(args) > 5 else 1
        groups = args[6] if len(args) > 6 else 1
        return self._conv_transpose2d_impl(
            x,
            weight,
            bias=bias,
            strides=stride,
            padding=padding,
            dilation=dilation,
            groups=groups,
        )

    def _conv1d_impl(
        self,
        x: relax.Expr,
        weight: relax.Expr,
        bias: Optional[relax.Expr],
        strides: Optional[Tuple],
        padding: Optional[Tuple],
        dilation: Optional[Tuple],
        groups: Optional[Tuple],
    ) -> relax.Var:
        conv1d = self.block_builder.emit(
            relax.op.nn.conv1d(
                x,
                weight,
                strides=strides,
                padding=padding,
                dilation=dilation,
                groups=groups,
                data_layout="NCW",
                kernel_layout="OIW",
                out_dtype="float32",
            )
        )

        if bias is None:
            return conv1d
        assert len(self.shape_of(bias)) == 1
        bias = relax.op.reshape(bias, (1, -1, 1))
        return self.block_builder.emit(relax.op.add(conv1d, bias))

    def _conv1d(self, node: fx.Node) -> relax.Var:
        args = self.retrieve_args(node)
        x = args[0]
        weight = args[1]
        bias = args[2] if len(args) > 2 else None
        stride = args[3] if len(args) > 3 else 1
        padding = args[4] if len(args) > 4 else 0
        dilation = args[5] if len(args) > 5 else 1
        groups = args[6] if len(args) > 6 else 1
        return self._conv1d_impl(
            x,
            weight,
            bias=bias,
            strides=stride,
            padding=padding,
            dilation=dilation,
            groups=groups,
        )

    def _conv2d_impl(
        self,
        x: relax.Expr,
        weight: relax.Expr,
        bias: Optional[relax.Expr],
        strides: Optional[Tuple],
        padding: Optional[Tuple],
        dilation: Optional[Tuple],
        groups: Optional[Tuple],
    ):
        conv2d = self.block_builder.emit(
            relax.op.nn.conv2d(
                x,
                weight,
                strides=strides,
                padding=padding,
                dilation=dilation,
                groups=groups,
                data_layout="NCHW",
                kernel_layout="OIHW",
                out_dtype="float32",
            )
        )

        if bias is None:
            return conv2d
        assert len(self.shape_of(bias)) == 1
        bias = relax.op.reshape(bias, (1, -1, 1, 1))
        return self.block_builder.emit(relax.op.add(conv2d, bias))

    def _conv2d(self, node: fx.Node) -> relax.Var:
        args = self.retrieve_args(node)
        x = args[0]
        weight = args[1]
        bias = args[2] if len(args) > 2 else None
        stride = args[3] if len(args) > 3 else 1
        padding = args[4] if len(args) > 4 else 0
        dilation = args[5] if len(args) > 5 else 1
        groups = args[6] if len(args) > 6 else 1
        return self._conv2d_impl(
            x,
            weight,
            bias=bias,
            strides=stride,
            padding=padding,
            dilation=dilation,
            groups=groups,
        )

    def _conv3d_impl(
        self,
        x: relax.Expr,
        weight: relax.Expr,
        bias: Optional[relax.Expr],
        strides: Optional[Tuple],
        padding: Optional[Tuple],
        dilation: Optional[Tuple],
        groups: Optional[Tuple],
    ):
        conv3d = self.block_builder.emit(
            relax.op.nn.conv3d(
                x,
                weight,
                strides=strides,
                padding=padding,
                dilation=dilation,
                groups=groups,
                data_layout="NCDHW",
                kernel_layout="OIDHW",
                out_dtype="float32",
            )
        )

        if bias is None:
            return conv3d
        assert len(self.shape_of(bias)) == 1
        bias = relax.op.reshape(bias, (1, -1, 1, 1, 1))
        return self.block_builder.emit(relax.op.add(conv3d, bias))

    def _conv3d(self, node: fx.Node) -> relax.Var:
        args = self.retrieve_args(node)
        x = args[0]
        weight = args[1]
        bias = args[2] if len(args) > 2 else None
        stride = args[3] if len(args) > 3 else 1
        padding = args[4] if len(args) > 4 else 0
        dilation = args[5] if len(args) > 5 else 1
        groups = args[6] if len(args) > 6 else 1
        return self._conv3d_impl(
            x,
            weight,
            bias=bias,
            strides=stride,
            padding=padding,
            dilation=dilation,
            groups=groups,
        )

    def _einsum(self, node: fx.Node) -> relax.Var:
        import torch  # type: ignore

        args = self.retrieve_args(node)
        operands = args[1] if isinstance(args[1], (torch.Size, tuple, list)) else args[1:]
        return self.block_builder.emit(relax.op.einsum(operands, args[0]))

    def _embedding_impl(
        self,
        x,
        weight,
    ) -> relax.Var:
        x = self.block_builder.emit(relax.op.astype(x, "int32"))

        ndim = x.struct_info.ndim
        if ndim == 1:
            return self.block_builder.emit(relax.op.take(weight, x, axis=0))
        else:
            x_shape = x.struct_info.shape.values
            emb_size = weight.struct_info.shape.values[-1]
            x = self.block_builder.emit(relax.op.reshape(x, shape=[-1]))
            embedding = self.block_builder.emit(relax.op.take(weight, x, axis=0))
            return self.block_builder.emit(relax.op.reshape(embedding, [*x_shape, emb_size]))

    def _layer_norm_impl(self, x, gamma, beta, eps, normalized_shape) -> relax.Var:
        import numpy as np  # type: ignore
        from torch.fx.immutable_collections import immutable_list

        if isinstance(normalized_shape, (immutable_list, tuple)):
            normalized_shape = tuple(normalized_shape)
        else:
            try:
                normalized_shape = self.env[normalized_shape]
            except TypeError:
                normalized_shape = tuple(normalized_shape)

        dim_num = len(normalized_shape)
        axes = list(range(-dim_num, 0))

        if gamma is None:
            shape_tuple = [int(s) for s in normalized_shape]
            gamma = relax.const(np.ones(shape_tuple), x.struct_info.dtype)
        if beta is None:
            shape_tuple = [int(s) for s in normalized_shape]
            beta = relax.const(np.zeros(shape_tuple), x.struct_info.dtype)

        return self.block_builder.emit(
            relax.op.nn.layer_norm(
                x,
                gamma,
                beta,
                axes=axes,
                epsilon=eps,
            )
        )

    def _layer_norm(self, node: fx.Node) -> relax.Var:
        x = self.env[node.args[0]]
        normalized_shape = node.args[1]
        gamma = self.env[node.args[2]] if len(node.args) > 2 else None
        beta = self.env[node.args[3]] if len(node.args) > 3 else None
        eps = node.args[4] if len(node.args) > 4 else 1e-05
        return self._layer_norm_impl(x, gamma, beta, eps, normalized_shape)

    def _layer_norm_module(self, node: fx.Node) -> relax.Var:
        import torch  # type: ignore

        x = self.env[node.args[0]]
        module = self.named_modules[node.target]
        normalized_shape = module.normalized_shape
        if module.elementwise_affine:
            gamma = self.params[module.weight]
            beta = self.params[module.bias]
        else:
            gamma = relax.const(torch.ones_like(module.normalized_shape), x.struct_info.dtype)
            beta = relax.const(torch.zeros_like(module.normalized_shape), x.struct_info.dtype)
        eps = module.eps
        return self._layer_norm_impl(x, gamma, beta, eps, normalized_shape)

    def _linear(self, node: fx.Node) -> relax.Var:
        args = self.retrieve_args(node)
        x = args[0]
        weight = args[1]
        bias = args[2] if len(args) > 2 else None
        return self.block_builder.emit(relax.op.linear(x, weight, bias, "float32"))

    def _max_pool2d_impl(
        self,
        x: relax.Expr,
        kernel_size: Union[int, Tuple[int, int]] = (1, 1),
        stride: Optional[Union[int, Tuple[int, int]]] = None,
        padding: Optional[int] = 0,
        dilation: Optional[int] = 1,
        ceil_mode: Optional[bool] = False,
    ) -> relax.Var:
        stride = kernel_size if stride is None else stride
        return self.block_builder.emit(
            relax.op.nn.max_pool2d(
                x,
                pool_size=kernel_size,
                strides=stride,
                padding=padding,
                dilation=dilation,
                ceil_mode=ceil_mode,
                layout="NCHW",
            )
        )

    def _max_pool2d(self, node: fx.Node) -> relax.Var:
        args = self.retrieve_args(node)
        x = args[0]
        kernel_size = args[1]
        stride = args[2] if len(args) > 2 else None
        padding = args[3] if len(args) > 3 else 0
        dilation = args[4] if len(args) > 4 else 1
        ceil_mode = args[5] if len(args) > 5 else False

        return self._max_pool2d_impl(x, kernel_size, stride, padding, dilation, ceil_mode)

    def _scaled_dot_product_attention(self, node: fx.Node) -> relax.Var:
        transpose_S_H = lambda tensor: relax.op.permute_dims(tensor, [0, 2, 1, 3])
        query = transpose_S_H(self.env[node.args[0]])
        key = transpose_S_H(self.env[node.args[1]])
        value = transpose_S_H(self.env[node.args[2]])
        attn_mask = node.args[3] if len(node.args) > 3 else node.kwargs.get("attn_mask", None)
        dropout_p = node.args[4] if len(node.args) > 4 else node.kwargs.get("dropout_p", 0.0)
        assert dropout_p == 0.0, "Dropout is not supported"
        is_causal = node.args[5] if len(node.args) > 5 else node.kwargs.get("is_causal", False)
        causal_mask = "TopLeft" if is_causal else None

        if attn_mask is not None:
            attn_mask = self.env[attn_mask]
            msg = "Only a float mask is supported for the attn_mask input."
            assert "float" in attn_mask.struct_info.dtype, msg

        return self.block_builder.emit(
            transpose_S_H(
                relax.op.nn.attention(query, key, value, bias=attn_mask, causal_mask=causal_mask)
            )
        )

    def _unbind(self, node: fx.Node) -> relax.Var:
        x = self.env[node.args[0]]
        dim = node.args[1] if len(node.args) > 1 else node.kwargs.get("dim", 0)
        assert isinstance(dim, int), "Expected 2nd argument of unbind as int"
        selections = self.shape_of(x)[dim].value
        n_section = list(range(1, selections + 1))
        ret, split = [], self.block_builder.emit(relax.op.split(x, n_section, dim))
        for i in range(selections):
            ret.append(self.block_builder.emit(relax.op.squeeze(split[i], axis=dim)))
        return self.block_builder.emit(relax.Tuple(ret))

    ########## Statistical ##########

    def _mean(self, node: fx.Node) -> relax.Var:
        args = self.retrieve_args(node)
        x = args[0]
        dim = args[1] if len(node.args) > 1 else node.kwargs.get("dim", None)
        keepdim = args[2] if len(node.args) > 2 else node.kwargs.get("keepdim", False)
        return self.block_builder.emit(relax.op.mean(x, dim, keepdims=keepdim))

    def _prod(self, node: fx.Node) -> relax.Var:
        args = self.retrieve_args(node)
        x = args[0]
        dim = args[1] if len(node.args) > 1 else node.kwargs.get("dim", None)
        keepdim = args[2] if len(node.args) > 2 else node.kwargs.get("keepdim", False)
        return self.block_builder.emit(relax.op.prod(x, dim, keepdims=keepdim))

    def _std(self, node: fx.Node) -> relax.Var:
        args = self.retrieve_args(node)
        x = args[0]
        dim = args[1] if len(node.args) > 1 else node.kwargs.get("dim", None)
        keepdim = args[2] if len(node.args) > 2 else node.kwargs.get("keepdim", False)
        return self.block_builder.emit(relax.op.std(x, dim, keepdims=keepdim))

    def _sum(self, node: fx.Node) -> relax.Var:
        args = self.retrieve_args(node)
        keepdim = node.kwargs["keepdim"] if "keepdim" in node.kwargs else False
        if len(args) == 1:
            return self.block_builder.emit(relax.op.sum(args[0], keepdims=keepdim))
        return self.block_builder.emit(relax.op.sum(args[0], args[1]))

    def _var(self, node: fx.Node) -> relax.Var:
        args = self.retrieve_args(node)
        x = args[0]
        dim = args[1] if len(node.args) > 1 else node.kwargs.get("dim", None)
        keepdim = args[2] if len(node.args) > 2 else node.kwargs.get("keepdim", False)
        return self.block_builder.emit(relax.op.variance(x, dim, keepdims=keepdim))

    ########## Search ##########

    def _argmax_argmin(self, op: Callable) -> Callable:
        from torch import fx

        def convert(node: fx.Node):
            x = self.env[node.args[0]]
            dim = node.args[1] if len(node.args) > 1 else node.kwargs.get("dim", None)
            keepdim = node.args[2] if len(node.args) > 2 else node.kwargs.get("keepdim", False)
            return self.block_builder.emit(op(x, dim, keepdim))

        return convert

    def _where(self, node: fx.Node) -> relax.Var:
        condition = self.env[node.args[0]]
        x = self.env[node.args[1]]
        y = self.env[node.args[2]]
        return self.block_builder.emit(relax.op.where(condition, x, y))

    ########## Manipulation ##########

    def _argsort(self, node: fx.Node) -> relax.Var:
        x = self.env[node.args[0]]
        dim = node.args[1] if len(node.args) > 1 else node.kwargs.get("dim", -1)
        descending = node.args[2] if len(node.args) > 2 else node.kwargs.get("descending", False)
        return self.block_builder.emit(relax.op.argsort(x, dim, descending))

    def _broadcast_to(self, node: fx.Node) -> relax.Var:
        args = self.retrieve_args(node)
        x = args[0]
        shape = args[1] if len(args) > 1 else args[0]
        return self.block_builder.emit(relax.op.broadcast_to(x, shape))

    def _cat(self, node: fx.Node) -> relax.Var:
        args = self.retrieve_args(node)
        axis = args[1] if len(node.args) > 1 else node.kwargs.get("dim", 0)
        print("CALLING CAT!!!")
        print("args[0] type", type(args[0]))
        print("node name: ", node.name)
        print("DONE CALLING CAT!!!")
        return self.block_builder.emit(relax.op.concat(args[0], axis=axis))

    def _chunk(self, node: fx.Node) -> relax.Var:
<<<<<<< HEAD
        x = self.env[node.args[0]]  
        chunks = node.args[1]
       # TODO below might just pass none if node.args <= 2 ?
        dim = node.args[2] if len(node.args) > 2 else node.kwargs.get("dim", 0)
        name = node.args[3] if len(node.args) > 3 else node.kwargs.get("name", None)
        return self.block_builder.emit(relax.op.chunk(x, chunks, dim, name))
=======
        x = self.env[node.args[0]]
        chunks = node.args[1]
        dim = node.args[2] if len(node.args) > 2 else node.kwargs.get("dim", 0)
        x_shape = self.shape_of(x)
        max_chunks = x_shape[dim].value
        n_sections = min(chunks, max_chunks)
        return self.block_builder.emit(
            relax.op.split(x=x, indices_or_sections=n_sections, axis=dim)
        )

    def _cumprod(self, node: fx.Node) -> relax.Var:
        x = self.env[node.args[0]]

        dim = node.args[1] if len(node.args) > 1 else node.kwargs.get("dim", None)
        if "dtype" in node.kwargs:
            dtype = self._convert_data_type(str(node.kwargs["dtype"]), self.env)
        else:
            dtype = None

        return self.block_builder.emit(relax.op.cumprod(x, dim, dtype))
>>>>>>> fcb88536

    def _cumsum(self, node: fx.Node) -> relax.Var:
        x = self.env[node.args[0]]

        dim = node.args[1] if len(node.args) > 1 else node.kwargs.get("dim", None)
        if "dtype" in node.kwargs:
            dtype = self._convert_data_type(str(node.kwargs["dtype"]), self.env)
        else:
            dtype = None
        if "out" in node.kwargs:
            raise ValueError("specifying out for cumsum is not supported yet")

        return self.block_builder.emit(relax.op.cumsum(x, dim, dtype))

    def _expand(self, node: fx.Node) -> relax.Var:
        args = self.retrieve_args(node)
        sizes = args[1:] if len(args) > 2 else args[1]
        broadcast_shape, in_shape = [], self.shape_of(args[0])
        for idx, i in enumerate(sizes):
            if isinstance(i, int) and i == -1:
                broadcast_shape.append(in_shape[idx])
            else:
                broadcast_shape.append(i)
        return self.block_builder.emit(relax.op.broadcast_to(args[0], broadcast_shape))

    def _expand_as(self, node: fx.Node) -> relax.Var:
        args = self.retrieve_args(node)
<<<<<<< HEAD
        # args[0] -> 'self' tensor
        # args[1] -> 'other' tensor
        data = args[0]
        other_shape = self.shape_of(args[1])  # This is the shape of 'other'
        return self.block_builder.emit(relax.op.broadcast_to(data, other_shape))

=======
        # args[0] is the 'self' tensor
        # args[1] is the 'other' tensor
        data = args[0]
        other_shape = self.shape_of(args[1])  # the shape of 'other'
        return self.block_builder.emit(relax.op.broadcast_to(data, other_shape))

    def _flatten_impl(self, x, start_dim, end_dim) -> relax.Var:
        shape = self.shape_of(x)
        start_dim = start_dim if start_dim >= 0 else len(shape) + start_dim
        end_dim = end_dim if end_dim >= 0 else len(shape) + end_dim
        flattened = reduce(lambda x, y: x * y, [shape[i] for i in range(start_dim, end_dim + 1)])
        new_shape = (
            [shape[i] for i in range(0, start_dim)]
            + [flattened]
            + [shape[i] for i in range(end_dim + 1, len(shape))]
        )
        return self.block_builder.emit(relax.op.reshape(x, new_shape))

    def _flatten(self, node: fx.Node) -> relax.Var:
        x = self.env[node.args[0]]
        start_dim = node.args[1] if len(node.args) >= 2 else node.kwargs.get("start_dim", 0)
        end_dim = node.args[2] if len(node.args) == 3 else node.kwargs.get("end_dim", -1)
        return self._flatten_impl(x, start_dim, end_dim)

    def _flip(self, node: fx.Node) -> relax.Var:
        x = self.env[node.args[0]]
        dims = node.args[1] if len(node.args) > 1 else node.kwargs.get("dims", None)
        if isinstance(dims, (list, tuple)) and len(dims) > 0:
            dims = dims[0]
        elif not isinstance(dims, int):
            raise TypeError(f"flip expects an integer axis, but got {type(dims)}: {dims}")
        return self.block_builder.emit(relax.op.flip(x, dims))

    def _gather(self, node: fx.Node) -> relax.Var:
        x = self.env[node.args[0]]
        dim = node.args[1] if len(node.args) > 1 else node.kwargs.get("dim", 0)
        index = self.env[node.args[2]]
        return self.block_builder.emit(relax.op.gather_elements(x, index, axis=dim))

>>>>>>> fcb88536
    def _permute(self, node: fx.Node) -> relax.Var:
        import torch  # type: ignore

        args = self.retrieve_args(node)
        x = args[0]
        dims = args[1] if isinstance(args[1], (torch.Size, tuple, list)) else args[1:]
        return self.block_builder.emit(relax.op.permute_dims(x, dims))

    def _repeat(self, node: fx.Node) -> relax.Var:
        import torch  # type: ignore

        args = self.retrieve_args(node)
        x = args[0]
        dims = args[1] if isinstance(args[1], (torch.Size, tuple, list)) else args[1:]
        return self.block_builder.emit(relax.op.tile(x, dims))

    def _reshape(self, node: fx.Node) -> relax.Var:
        import torch  # type: ignore

        args = self.retrieve_args(node)
        x = args[0]
        dims = args[1] if isinstance(args[1], (torch.Size, tuple, list)) else args[1:]
        return self.block_builder.emit(relax.op.reshape(x, dims))

    def _scatter(self, node: fx.Node) -> relax.Var:
        x = self.env[node.args[0]]
        if len(node.args) == 1:
            dim = node.kwargs["dim"]
            index = self.env[node.kwargs["index"]]
            src = self.env[node.kwargs["src"]]
        elif len(node.args) == 4:
            dim = node.args[1]
            index = self.env[node.args[2]]
            src = self.env[node.args[3]]
        else:
            raise Exception("Unexpected args " + str(node.args))
        return self.block_builder.emit(relax.op.scatter_elements(x, index, src, axis=dim))

    def _sort(self, node: fx.Node) -> relax.Var:
        x = self.env[node.args[0]]
        dim = node.args[1] if len(node.args) > 1 else node.kwargs.get("dim", -1)
        descending = node.args[2] if len(node.args) > 2 else node.kwargs.get("descending", False)
        return self.block_builder.emit(relax.op.sort(x, dim, descending))

    def _split(self, node: fx.Node) -> relax.Var:
        x = self.env[node.args[0]]
        split_size = node.args[1]
        dim = node.args[2] if len(node.args) > 2 else node.kwargs.get("dim", 0)
        if isinstance(split_size, (list, tuple)):
            n_section = []
            for s in split_size[:-1]:
                cum_sum = 0 if not n_section else n_section[-1]
                n_section.append(s + cum_sum)
        else:
            n_section = (self.shape_of(x)[dim].value + split_size - 1) // split_size
        return self.block_builder.emit(relax.op.split(x, n_section, dim))

    def _squeeze(self, node: fx.Node) -> relax.Var:
        x = self.env[node.args[0]]
        dim = node.args[1] if len(node.args) > 1 else node.kwargs.get("dim", None)
        return self.block_builder.emit(relax.op.squeeze(x, dim))

    def _stack(self, node: fx.Node) -> relax.Var:
        args = self.retrieve_args(node)
        axis = args[1] if len(node.args) > 1 else node.kwargs.get("dim", 0)
        in_args = args[0]
        assert all(
            a.struct_info.shape[axis] == in_args[0].struct_info.shape[axis] for a in in_args[1:]
        ), "Expect all dim at {} to be the same, get {}".format(
            axis, [a.struct_info.shape for a in args]
        )
        cat = self.block_builder.emit(relax.op.concat(in_args, axis=axis))
        s_shape = []
        for idx, s in enumerate(cat.struct_info.shape):
            if idx == axis:
                s_shape.extend([len(in_args), in_args[0].struct_info.shape[axis]])
            else:
                s_shape.append(s)
        return self.block_builder.emit(relax.op.reshape(cat, s_shape))

    def _take(self, node: fx.Node) -> relax.Var:
        x = self.env[node.args[0]]
        indices = self.env[node.args[1]]
        indices = self.block_builder.emit(relax.op.astype(indices, "int32"))
        return self.block_builder.emit(relax.op.take(x, indices))

    def _tile(self, node: fx.Node) -> relax.Var:
        import torch  # type: ignore

        args = self.retrieve_args(node)
        x = args[0]
        dims = args[1] if isinstance(args[1], (torch.Size, tuple, list)) else args[1:]
        return self.block_builder.emit(relax.op.tile(x, dims))

    def _topk(self, node: fx.Node) -> relax.Var:
        args = self.retrieve_args(node)
        x = args[0]
        k = args[1] if len(args) > 1 else node.kwargs.get("k", 1)
        dim = args[2] if len(args) > 2 else node.kwargs.get("dim", -1)
        largest = args[3] if len(args) > 3 else node.kwargs.get("largest", True)
        _sorted = args[4] if len(args) > 4 else node.kwargs.get("_sorted", True)

        if not _sorted:
            msg = "Currently supports only sorted output for topk operator."
            raise AssertionError(msg)

        return self.block_builder.emit(
            relax.op.topk(x, k=k, axis=dim, largest=largest, ret_type="both", dtype="int64")
        )

    def _transpose(self, node: fx.Node) -> relax.Var:
        args = self.retrieve_args(node)
        full_idx = list(range(len(self.shape_of(args[0]))))
        full_idx[args[1]], full_idx[args[2]] = full_idx[args[2]], full_idx[args[1]]
        return self.block_builder.emit(relax.op.permute_dims(args[0], full_idx))

    ########## Creation ##########

    def _detach(self, node: fx.Node) -> relax.Var:
<<<<<<< HEAD
        x = self.env[node.args[0]]
        # if len(node.args) == 2:
        #     if isinstance(node.args[1], torch.dtype):
        #         dtype = self._convert_data_type(node.args[1], self.env)
        #         return self.block_builder.emit(relax.op.astype(x, dtype))
        # elif "dtype" in node.kwargs:
        #     dtype = self._convert_data_type(node.kwargs["dtype"], self.env)
        #     return self.block_builder.emit(relax.op.astype(x, dtype))
        return x

=======
        # There is no way to implement detach() such that the output shares
        # the same memory as the input. In-place operations are not supported
        # by the translator, and therefore we just return a copy of the input.
        return self.env[node.args[0]]

    def _copy_(self, node: fx.Node) -> relax.Var:
        # Copies the source tensor's into the destination tensor
        # In TVM, that means simply returning the source tensor
        return self.env[node.args[1]]
>>>>>>> fcb88536

    def _to_copy(self, node: fx.Node) -> relax.Var:
        # Returns a copy of the input tensor
        import torch  # type: ignore

        x = self.env[node.args[0]]
        if len(node.args) == 2:
            if isinstance(node.args[1], torch.dtype):
                dtype = self._convert_data_type(node.args[1], self.env)
                return self.block_builder.emit(relax.op.astype(x, dtype))
        elif "dtype" in node.kwargs:
            dtype = self._convert_data_type(node.kwargs["dtype"], self.env)
            return self.block_builder.emit(relax.op.astype(x, dtype))
        return x

    def _arange(self, node: fx.Node) -> relax.Var:
        import torch  # type: ignore

        start_end_step = [None, None, None]
        if "start" in node.kwargs:
            start_end_step[0] = node.kwargs["start"]
        if "end" in node.kwargs:
            start_end_step[1] = node.kwargs["end"]
        if "step" in node.kwargs:
            start_end_step[2] = node.kwargs["step"]

        if len(node.args) == 1:
            assert start_end_step[1] is None
            start_end_step[1] = node.args[0]
        elif len(node.args) == 2:
            assert start_end_step[0] is None
            assert start_end_step[1] is None
            start_end_step[0] = node.args[0]
            start_end_step[1] = node.args[1]
        elif len(node.args) == 3:
            assert start_end_step[0] is None
            assert start_end_step[1] is None
            assert start_end_step[2] is None
            start_end_step[0] = node.args[0]
            start_end_step[1] = node.args[1]
            start_end_step[2] = node.args[2]

        if start_end_step[0] is None:
            start_end_step[0] = 0
        if start_end_step[2] is None:
            start_end_step[2] = 1

        if "dtype" in node.kwargs:
            dtype = self._convert_data_type(str(node.kwargs["dtype"]), self.env)
        elif any([isinstance(x, float) for x in start_end_step]):
            dtype = self._convert_data_type(torch.get_default_dtype())
        else:
            dtype = "int64"
        start_end_step = [
            self.env[x] if isinstance(x, torch.fx.Node) else x for x in start_end_step
        ]
        return self.block_builder.emit(relax.op.arange(*start_end_step, dtype=dtype))

    def _empty(self, node: fx.Node) -> relax.Var:
        dtype = self._convert_data_type(str(node.kwargs["dtype"]), self.env)
        return self.block_builder.emit(relax.op.zeros(node.args[0], dtype))

    def _empty_like(self, node: fx.Node) -> relax.Var:
        x = self.env[node.args[0]]
        return self.block_builder.emit(relax.op.zeros_like(x))

    def _fill(self, node: fx.Node) -> relax.Var:
        args = self.retrieve_args(node)
        x = args[0]
        dtype = x.struct_info.dtype
        value = args[1] if isinstance(args[1], relax.Expr) else relax.const(args[1], dtype)
        return self.block_builder.emit(relax.op.full(x.struct_info.shape, value, dtype))

    def _full(self, node: fx.Node) -> relax.Var:
        import torch

        args = self.retrieve_args(node)
        size = relax.ShapeExpr(args[0] if isinstance(args[0], (list, tuple)) else (args[0],))
        dtype = self._convert_data_type(
            node.kwargs.get("dtype", torch.get_default_dtype()), self.env
        )
        value = args[1] if isinstance(args[1], relax.expr.Constant) else relax.const(args[1], dtype)
        return self.block_builder.emit(
            relax.op.full(
                size,
                value,
                dtype,
            )
        )

    def _full_like(self, node: fx.Node) -> relax.Var:
        x = self.env[node.args[0]]
        fill_value = relax.const(node.args[1])
        return self.block_builder.emit(relax.op.full_like(x, fill_value))

    def _index_select(self, node: fx.Node) -> relax.Var:
        x = self.env[node.args[0]]
        dim = node.args[1]
        index = self.env[node.args[2]]
        return self.block_builder.emit(relax.op.take(x, index, dim))

    def _new_ones(self, node: fx.Node) -> relax.Var:
        args = self.retrieve_args(node)
        self_var = args[0]
        size = args[1] if isinstance(args[1], (list, tuple)) else args[1:]
        if not isinstance(size, (list, tuple)):
            size = (size,)
        size = relax.ShapeExpr(size)
        return self.block_builder.emit(
            relax.op.full(
                size,
                relax.const(1, self_var.struct_info.dtype),
                self_var.struct_info.dtype,
            )
        )

    def _ones(self, node: fx.Node) -> relax.Var:
        import torch

        args = self.retrieve_args(node)
        size = relax.ShapeExpr(args[0] if isinstance(args[0], (list, tuple)) else (args[0],))
        dtype = self._convert_data_type(
            node.kwargs.get("dtype", torch.get_default_dtype()), self.env
        )
        return self.block_builder.emit(
            relax.op.full(
                size,
                relax.const(1, dtype),
                dtype,
            )
        )

    ########## DataType ##########

    def _to(self, node: fx.Node) -> relax.Var:
        import torch

        x = self.env[node.args[0]]
        if len(node.args) == 2:
            if isinstance(node.args[1], torch.dtype):
                dtype = BaseFXGraphImporter._convert_data_type(node.args[1], self.env)
                return self.block_builder.emit(relax.op.astype(x, dtype))
        elif "dtype" in node.kwargs:
            dtype = BaseFXGraphImporter._convert_data_type(node.kwargs["dtype"], self.env)
            return self.block_builder.emit(relax.op.astype(x, dtype))
        return x

    ########## Others ##########

    def _getitem(self, node: fx.Node) -> relax.Var:
        import torch

        x = self.env[node.args[0]]
        if isinstance(x, (list, tuple, relax.ShapeExpr, relax.Tuple)):
            return x[node.args[1]]
        elif isinstance(x, relax.Var):
            if isinstance(x.struct_info, relax.TupleStructInfo):
                return self.block_builder.emit(relax.TupleGetItem(x, node.args[1]))

            assert isinstance(x.struct_info, relax.TensorStructInfo)
            take_indices = []
            take_axes = []
            stride_begin = []
            stride_end = []
            stride = []
            stride_axes = []
            expand_dim = []
            i = 0
            shape = self.shape_of(x)
            non_ellipsis_cnt = 0
            for index in node.args[1]:
                if isinstance(index, (int, slice, torch.fx.Node)):
                    non_ellipsis_cnt += 1
            for index in node.args[1]:
                if isinstance(index, int):
                    stride_begin.append(index)
                    stride_end.append(index + 1)
                    stride.append(1)
                    stride_axes.append(i)
                    i = i + 1
                elif isinstance(index, slice):
                    stride_begin.append(0 if index.start is None else index.start)
                    stride_end.append(shape[i] if index.stop is None else index.stop)
                    stride.append(1 if index.step is None else index.step)
                    stride_axes.append(i)
                    i = i + 1
                elif index is None:
                    expand_dim.append(len(stride_axes) + len(expand_dim))
                elif index is Ellipsis:
                    for _ in range(len(shape) - non_ellipsis_cnt):
                        stride_begin.append(0)
                        stride_end.append(shape[i])
                        stride.append(1)
                        stride_axes.append(i)
                        i += 1
                elif isinstance(index, torch.fx.Node):
                    node_index = self.env[index]
                    if not isinstance(node_index, relax.Expr):
                        raise ValueError(
                            "Unsupported index type for relax.op.take: " + str(type(node_index))
                        )
                    take_indices.append(node_index)
                    take_axes.append(i)
                    i = i + 1
                else:
                    raise ValueError("Unsupported index type: " + str(type(index)))
            while i < len(shape):
                stride_begin.append(0)
                stride_end.append(shape[i])
                stride.append(1)
                stride_axes.append(i)
                i += 1
            taken = x
            if len(take_indices) > 1:
                raise ValueError("Multiple tensors as index not yet supported")
            for each_index, each_axis in zip(take_indices, take_axes):
                taken = self.block_builder.emit(relax.op.take(taken, each_index, each_axis))
            sliced = self.block_builder.emit(
                relax.op.strided_slice(taken, stride_axes, stride_begin, stride_end, stride)
            )
            sliced_shape = list(self.shape_of(sliced))
            for i in expand_dim:
                sliced_shape.insert(i, 1)
            return self.block_builder.emit(relax.op.reshape(sliced, sliced_shape))
        elif isinstance(x, relax.Constant):
            dtype = x.struct_info.dtype
            return relax.const(x.data.numpy()[node.args[1]], dtype)
        else:
            assert False

    @abc.abstractmethod
    def create_convert_map(
        self,
    ) -> Dict[Union[torch.nn.Module, str], Callable[[fx.Node], relax.Var]]:
        """Create convert map"""<|MERGE_RESOLUTION|>--- conflicted
+++ resolved
@@ -1080,14 +1080,6 @@
         return self.block_builder.emit(relax.op.concat(args[0], axis=axis))
 
     def _chunk(self, node: fx.Node) -> relax.Var:
-<<<<<<< HEAD
-        x = self.env[node.args[0]]  
-        chunks = node.args[1]
-       # TODO below might just pass none if node.args <= 2 ?
-        dim = node.args[2] if len(node.args) > 2 else node.kwargs.get("dim", 0)
-        name = node.args[3] if len(node.args) > 3 else node.kwargs.get("name", None)
-        return self.block_builder.emit(relax.op.chunk(x, chunks, dim, name))
-=======
         x = self.env[node.args[0]]
         chunks = node.args[1]
         dim = node.args[2] if len(node.args) > 2 else node.kwargs.get("dim", 0)
@@ -1108,7 +1100,6 @@
             dtype = None
 
         return self.block_builder.emit(relax.op.cumprod(x, dim, dtype))
->>>>>>> fcb88536
 
     def _cumsum(self, node: fx.Node) -> relax.Var:
         x = self.env[node.args[0]]
@@ -1136,14 +1127,6 @@
 
     def _expand_as(self, node: fx.Node) -> relax.Var:
         args = self.retrieve_args(node)
-<<<<<<< HEAD
-        # args[0] -> 'self' tensor
-        # args[1] -> 'other' tensor
-        data = args[0]
-        other_shape = self.shape_of(args[1])  # This is the shape of 'other'
-        return self.block_builder.emit(relax.op.broadcast_to(data, other_shape))
-
-=======
         # args[0] is the 'self' tensor
         # args[1] is the 'other' tensor
         data = args[0]
@@ -1183,7 +1166,6 @@
         index = self.env[node.args[2]]
         return self.block_builder.emit(relax.op.gather_elements(x, index, axis=dim))
 
->>>>>>> fcb88536
     def _permute(self, node: fx.Node) -> relax.Var:
         import torch  # type: ignore
 
@@ -1303,18 +1285,6 @@
     ########## Creation ##########
 
     def _detach(self, node: fx.Node) -> relax.Var:
-<<<<<<< HEAD
-        x = self.env[node.args[0]]
-        # if len(node.args) == 2:
-        #     if isinstance(node.args[1], torch.dtype):
-        #         dtype = self._convert_data_type(node.args[1], self.env)
-        #         return self.block_builder.emit(relax.op.astype(x, dtype))
-        # elif "dtype" in node.kwargs:
-        #     dtype = self._convert_data_type(node.kwargs["dtype"], self.env)
-        #     return self.block_builder.emit(relax.op.astype(x, dtype))
-        return x
-
-=======
         # There is no way to implement detach() such that the output shares
         # the same memory as the input. In-place operations are not supported
         # by the translator, and therefore we just return a copy of the input.
@@ -1324,7 +1294,6 @@
         # Copies the source tensor's into the destination tensor
         # In TVM, that means simply returning the source tensor
         return self.env[node.args[1]]
->>>>>>> fcb88536
 
     def _to_copy(self, node: fx.Node) -> relax.Var:
         # Returns a copy of the input tensor
