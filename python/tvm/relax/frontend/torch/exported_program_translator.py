# Licensed to the Apache Software Foundation (ASF) under one
# or more contributor license agreements.  See the NOTICE file
# distributed with this work for additional information
# regarding copyright ownership.  The ASF licenses this file
# to you under the Apache License, Version 2.0 (the
# "License"); you may not use this file except in compliance
# with the License.  You may obtain a copy of the License at
#
#   http://www.apache.org/licenses/LICENSE-2.0
#
# Unless required by applicable law or agreed to in writing,
# software distributed under the License is distributed on an
# "AS IS" BASIS, WITHOUT WARRANTIES OR CONDITIONS OF ANY
# KIND, either express or implied.  See the License for the
# specific language governing permissions and limitations
# under the License.

# pylint: disable=invalid-name, inconsistent-return-statements, unidiomatic-typecheck
# pylint: disable=import-outside-toplevel
"""PyTorch ExportedProgram of Relax."""
from collections import ChainMap, OrderedDict
from functools import partial
from typing import Callable, Dict, List, Tuple

import torch
import tvm
from tvm import relax

from .base_fx_graph_translator import BaseFXGraphImporter


class ExportedProgramImporter(BaseFXGraphImporter):
    """An importer from ExportedProgram to Relax."""

    from torch import fx

    ########## Unary Ops ##########

    def _hardtanh(self, node: fx.Node) -> relax.Expr:
        args = self.retrieve_args(node)
        x = args[0]
        min_val = node.args[1] if len(args) > 1 else node.kwargs("min_val", -1.0)
        max_val = node.args[2] if len(args) > 2 else node.kwargs("max_val", 1.0)
        return self.block_builder.emit(relax.op.clip(x, min_val, max_val))

    ########## Neural Network ##########

    def _batch_norm_legit_no_training(self, node: fx.Node) -> relax.Var:
        import numpy as np

        x = self.env[node.args[0]]
        channel = int(self.shape_of(x)[1])
        dtype = x.struct_info.dtype
        weight = self.env.get(node.args[1], relax.const(np.ones(channel), dtype=dtype))
        bias = self.env.get(node.args[2], relax.const(np.zeros(channel), dtype=dtype))
        running_mean = self.env.get(node.args[3], relax.const(np.zeros(channel), dtype=dtype))
        running_var = self.env.get(node.args[4], relax.const(np.ones(channel), dtype=dtype))
        momentum = node.args[5] if len(node.args) > 5 else node.kwargs.get("momentum", 0.1)
        eps = node.args[6] if len(node.args) > 6 else node.kwargs.get("eps", 1e-05)

        return self.block_builder.emit(
            relax.op.nn.batch_norm(
                x,
                weight,
                bias,
                running_mean,
                running_var,
                axis=1,
                epsilon=eps,
                momentum=momentum,
            )
        )

    def _group_norm(self, node: fx.Node) -> relax.Var:
        x = self.env[node.args[0]]
        num_groups = node.args[1]
        gamma = self.env[node.args[2]] if len(node.args) > 2 else None
        beta = self.env[node.args[3]] if len(node.args) > 3 else None
        eps = node.args[4] if len(node.args) > 4 else 1e-05

        dim = len(self.shape_of(x))
        return self.block_builder.emit(
            relax.op.nn.group_norm(
                x,
                gamma,
                beta,
                num_groups=num_groups,
                channel_axis=1,
                axes=list(range(2, dim)),
                epsilon=eps,
            )
        )

    def _batch_norm(self, node: fx.Node) -> relax.Var:
        x = self.env[node.args[0]] 
        gamma = self.env[node.args[1]] 
        beta = self.env[node.args[2]]
        moving_mean = self.env[node.args[3]]
        moving_var = self.env[node.args[4]]
        center = node.args[5] if len(node.args) > 5 else None # TODO copilot suggests node.kwargs.get("center", True)]
        momentum = node.args[6] if len(node.args) > 6 else None # TODO copilot says node.kwargs.get("momentum", 0.1)
        eps = node.args[7] if len(node.args) > 4 else 1e-05
        scale = node.args[8] if len(node.args) > 8 else None 
        
        return self.block_builder.emit( # adds the line of relax function into the ir function  (and produces left hand side) 
            relax.op.nn.batch_norm(# creates RHS of a line in a relax fonction (starts with R.Tensor... or R.call_tir...)
                data=x, 
                gamma=gamma,
                beta=beta, 
                moving_mean=moving_mean,
                moving_var=moving_var,
                axis = 1, # TODO ?????
                epsilon=eps,
                center=center,
                scale=scale,
                momentum=momentum
            )[0] # ruihang prefers
        )

    def _upsample_impl(
        self, x: relax.Expr, size, scale_factor, method: str, align_corners: bool,  
    ) -> relax.Var:
        coord_trans = "align_corners" if align_corners else "half_pixel"

        if size is None:
            shape = self.shape_of(x)
            assert isinstance(shape, relax.ShapeExpr)
            if isinstance(scale_factor, (tuple, list)):
                assert len(scale_factor) == len(shape) - 2
                size = tuple(
                    int(shape[i].value * scale_factor[i - 2]) for i in range(2, len(shape))
                )
            else:
                size = tuple(int(shape[i].value * scale_factor) for i in range(2, len(shape)))

        return self.block_builder.emit(
            relax.op.image.resize2d(
                x, size, layout="NCHW", method=method, coordinate_transformation_mode=coord_trans
            )
        )

    def _upsample_bilinear2d(self, node: fx.Node) -> relax.Var:
        x = self.env[node.args[0]]
        size = node.args[1] if len(node.args) > 1 else node.kwargs.get("size", None)
        # TODO do we need the condition on size like we have in _upsample_nearest2d?

        # TODO HL: I am doubtful that align_corners is args[2]. The pytorch 
        # arguments go size, scale_factor, mode, align_corner. See changes I 
        # made to _upsample_nearest2d. Need to test for _upsample_bilinear2d
        align_corners = (
            node.args[2] if len(node.args) > 2 else node.kwargs.get("align_corners", True)
        )
        scale_factor = node.args[3] if len(node.args) > 3 else node.kwargs.get("scale_factor", 1)
        return self._upsample_impl(x, size=size, scale_factor=scale_factor, 
                                   method="linear", align_corners=align_corners)

    def _upsample_nearest2d(self, node: fx.node) -> relax.Var:
        x = self.env[node.args[0]]
        size = node.args[1] if len(node.args) > 1 else node.kwargs.get("size", None)

        if size:
            scale_factor = None # Can only define size or scale_factor, not both
            align_corners = node.args[2] if len(node.args) > 2 else node.kwargs.get("align_corners", None) 
                
        else:
            # TODO figure out why pytorch export passes a list such as 
            # [scale_factor,scale_factor] instead of just an int for 
            # scale_factor. Using first element for now
            scale_factor = node.args[2][0] if len(node.args) > 2 else node.kwargs.get("scale_factor", 1) 
            align_corners = node.args[3] if len(node.args) > 3 else node.kwargs.get("align_corners", None)
          
        return self._upsample_impl(x, size=size, scale_factor=scale_factor, 
                                   method="nearest_neighbor", 
                                   align_corners=align_corners)
    
    ########## Manipulation ##########

    def _select(self, node: fx.Node) -> relax.Var:
        x = self.env[node.args[0]]
        dim = node.args[1]
        index = relax.const(node.args[2], "int64")
        return self.block_builder.emit(relax.op.take(x, index, dim))

    def _slice(self, node: fx.Node) -> relax.Var:
        x = self.env[node.args[0]]
        axes = [node.args[1]]
        begin = [node.args[2]]
        end = [node.args[3]]
        stride = [node.args[4] if len(node.args) > 4 else 1]
        return self.block_builder.emit(relax.op.strided_slice(x, axes, begin, end, stride))

    ########## Others ##########

    def create_convert_map(
        self,
    ) -> Dict[str, Callable[[fx.Node], relax.Var]]:
        import operator

        return {
            # unary
            "abs.default": self._unary_op(relax.op.abs),
            "acos.default": self._unary_op(relax.op.acos),
            "acosh.default": self._unary_op(relax.op.acosh),
            "asin.default": self._unary_op(relax.op.asin),
            "asinh.default": self._unary_op(relax.op.asinh),
            "atan.default": self._unary_op(relax.op.atan),
            "atanh.default": self._unary_op(relax.op.atanh),
            "bitwise_not.default": self._unary_op(relax.op.bitwise_not),
            "ceil.default": self._unary_op(relax.op.ceil),
            "clamp.default": self._clamp,
            "clamp_min.default": self._clamp_min,
<<<<<<< HEAD
=======
            "clamp_max.default": self._clamp_max,
>>>>>>> a5257280
            "cos.default": self._unary_op(relax.op.cos),
            "cosh.default": self._unary_op(relax.op.cosh),
            "dropout.default": lambda node: self.env[node.args[0]],
            "erf.default": self._unary_op(relax.op.erf),
            "exp.default": self._unary_op(relax.op.exp),
            "floor.default": self._unary_op(relax.op.floor),
            "gelu.default": self._gelu,
            "hardsigmoid.default": self._hardsigmoid,
            "hardswish.default": self._hardswish,
            "hardtanh.default": self._hardtanh,
            "isfinite.default": self._unary_op(relax.op.isfinite),
            "isinf.default": self._unary_op(relax.op.isinf),
            "isnan.default": self._unary_op(relax.op.isnan),
            "leaky_relu.default": self._leakyrelu,
            "log.default": self._unary_op(relax.op.log),
            "log_softmax.int": self._log_softmax,
            "neg.default": self._unary_op(relax.op.negative),
            "relu.default": self._unary_op(relax.op.nn.relu),
            "round.default": self._round,
            "rsqrt.default": self._unary_op(relax.op.rsqrt),
            "sigmoid.default": self._unary_op(relax.op.sigmoid),
            "sign.default": self._unary_op(relax.op.sign),
            "silu.default": self._unary_op(relax.op.nn.silu),
            "sin.default": self._unary_op(relax.op.sin),
            "sinh.default": self._unary_op(relax.op.sinh),
            "softmax.int": self._softmax,
            "sqrt.default": self._unary_op(relax.op.sqrt),
            "square.default": self._unary_op(relax.op.square),
            "tan.default": self._unary_op(relax.op.tan),
            "tanh.default": self._unary_op(relax.op.tanh),
            "tril.default": self._tril_triu(relax.op.tril),
            "triu.default": self._tril_triu(relax.op.triu),
            # binary
            "add.Tensor": self._binary_op(relax.op.add, operator.add),
            "div.Tensor": self._binary_op(relax.op.divide, operator.truediv),
            "eq.Scalar": self._binary_op(relax.op.equal, operator.eq),
            "eq.Tensor": self._binary_op(relax.op.equal, operator.eq),
            "floor_divide.default": self._binary_op(relax.op.floor_divide, operator.floordiv),
            "ge.Scalar": self._binary_op(relax.op.greater_equal, operator.ge),
            "ge.Tensor": self._binary_op(relax.op.greater_equal, operator.ge),
            "gt.Scalar": self._binary_op(relax.op.greater, operator.gt),
            "gt.Tensor": self._binary_op(relax.op.greater, operator.gt),
            "le.Scalar": self._binary_op(relax.op.less_equal, operator.le),
            "le.Tensor": self._binary_op(relax.op.less_equal, operator.le),
            "lt.Scalar": self._binary_op(relax.op.less, operator.lt),
            "lt.Tensor": self._binary_op(relax.op.less, operator.lt),
            "matmul.default": self._binary_op(
                partial(relax.op.linear_algebra.matmul, out_dtype="float32"), operator.matmul
            ),
            "max.other": self._binary_op(relax.op.maximum, max),
            "min.other": self._binary_op(relax.op.minimum, min),
            "remainder.Tensor": self._binary_op(relax.op.mod, operator.mod),
            "remainder.Scalar": self._binary_op(relax.op.mod, operator.mod),
            "mul.Tensor": self._binary_op(relax.op.multiply, operator.mul),
            "ne.Tensor": self._binary_op(relax.op.not_equal, operator.ne),
            "ne.Scalar": self._binary_op(relax.op.not_equal, operator.ne),
            "pow.Tensor_Scalar": self._binary_op(relax.op.power, operator.pow),
            "pow.Tensor_Tensor": self._binary_op(relax.op.power, operator.pow),
            "sub.Tensor": self._binary_op(relax.op.subtract, operator.sub),
            "__and__.Tensor": self._binary_op(relax.op.bitwise_and, operator.and_),
            "__and__.Scalar": self._binary_op(relax.op.bitwise_and, operator.and_),
            "__or__.Tensor": self._binary_op(relax.op.bitwise_or, operator.or_),
            "__or__.Scalar": self._binary_op(relax.op.bitwise_or, operator.or_),
            "__xor__.Tensor": self._binary_op(relax.op.bitwise_xor, operator.xor),
            "__xor__.Scalar": self._binary_op(relax.op.bitwise_xor, operator.xor),
            # linear algebra
            "linalg_vector_norm.default": self._linalg_vector_norm,
            # neural network
            "_native_batch_norm_legit_no_training.default": self._batch_norm_legit_no_training,
            "adaptive_avg_pool2d.default": self._adaptive_avg_pool2d,
            "addmm.default": self._addmm,
            "avg_pool2d.default": self._avg_pool2d,
            "baddbmm.default": self._baddbmm,
            "bmm.default": self._binary_op(
                partial(relax.op.linear_algebra.matmul, out_dtype="float32"), operator.matmul
            ),
            "conv_transpose1d.default": self._conv_transpose1d,
            "conv_transpose2d.input": self._conv_transpose2d,
            "conv1d.default": self._conv1d,
            "conv2d.default": self._conv2d,
            "conv3d.default": self._conv3d,
            "einsum.default": self._einsum,
            "embedding.default": lambda node: self._embedding_impl(
                self.env[node.args[1]], self.env[node.args[0]]
            ),
            "group_norm.default": self._group_norm,
            "batch_norm.default": self._batch_norm,
            "layer_norm.default": self._layer_norm,
            "linear.default": self._linear,
            "max_pool2d.default": self._max_pool2d,
            "scaled_dot_product_attention.default": self._scaled_dot_product_attention,
            "unbind.int": self._unbind,
            "upsample_bilinear2d.vec": self._upsample_bilinear2d,
            "upsample_nearest2d.vec": self._upsample_nearest2d,
            # statistical
            "mean.dim": self._mean,
            "sum.dim_IntList": self._sum,
            # search
            "argmax.default": self._argmax_argmin(relax.op.argmax),
            "argmin.default": self._argmax_argmin(relax.op.argmin),
            # tensor manipulation
            "cat.default": self._cat,
<<<<<<< HEAD
            "chunk.default": self._chunk,
=======
            "clamp.Tensor": self._clamp,
>>>>>>> a5257280
            "concat.default": self._cat,
            "copy_.default": self._copy_,
            "cumsum.default": self._cumsum,
            "expand.default": self._expand,
            "expand_as.default": self._expand_as,
            "permute.default": self._permute,
            "repeat.default": self._repeat,
            "reshape.default": self._reshape,
            "select.int": self._select,
            "slice.Tensor": self._slice,
            "split.Tensor": self._split,
            "squeeze.default": self._squeeze,
            "squeeze.dim": self._squeeze,
            "tile.default": self._tile,
            "transpose.int": self._transpose,
            "unsqueeze.default": lambda node: self.block_builder.emit(
                relax.op.expand_dims(self.env[node.args[0]], node.args[1])
            ),
            "view.default": self._reshape,
            "reshape.default": self._reshape,
            # tensor creation
            "_to_copy.default": self._to_copy,
            "lift_fresh_copy.default": self._to_copy,
            "detach.default": self._detach,
            "detach_.default": self._detach,
            "arange.start": self._arange,
            "contiguous.default": lambda node: self.env[node.args[0]], # TODO would be more efficient to not always do this, and only do it if not contiguous, but need to find a way to check 
            "clone.default": lambda node: self.env[node.args[0]],
            "empty.memory_format": self._empty,
            "fill.Scalar": self._fill,
            "new_ones.default": self._new_ones,
            # other
            "getitem": self._getitem,
        }

    def create_input_vars(
        self, exported_program: torch.export.ExportedProgram
    ) -> Tuple[Dict[str, relax.Var], Dict[str, relax.Var]]:
        """Create relax input vars."""
        parameters_buffers_constants = OrderedDict()
        user_inputs = OrderedDict()
        for spec in exported_program.graph_signature.input_specs:
            name_hint = spec.arg.name
            if spec.kind is torch.export.graph_signature.InputKind.CONSTANT_TENSOR:
                shape = exported_program.tensor_constants[spec.target].shape
                torch_dtype = exported_program.tensor_constants[spec.target].dtype
            elif spec.kind is torch.export.graph_signature.InputKind.USER_INPUT:
                for node in exported_program.graph.find_nodes(op="placeholder", target=spec.target):
                    if node.name == name_hint:
                        shape = node.meta["tensor_meta"].shape
                        torch_dtype = node.meta["tensor_meta"].dtype
                        break
            else:
                # PARAMETER or BUFFER
                shape = exported_program.state_dict[spec.target].shape
                torch_dtype = exported_program.state_dict[spec.target].dtype

            dtype = self._convert_data_type(torch_dtype)
            relax_var = relax.Var(name_hint, relax.TensorStructInfo(shape, dtype))
            if spec.kind is torch.export.graph_signature.InputKind.USER_INPUT:
                user_inputs[name_hint] = relax_var
            else:
                parameters_buffers_constants[name_hint] = relax_var

        return parameters_buffers_constants, user_inputs

    def from_exported_program(
        self,
        exported_program: torch.export.ExportedProgram,
        keep_params_as_input: bool,
        unwrap_unit_return_tuple: bool,
        no_bind_return_tuple: bool,
    ) -> tvm.IRModule:
        """Convert a PyTorch ExportedProgram to a Relax program."""
        from torch import fx  # type: ignore

        # Create input variables.
        parameter_buffer_constant_vars, user_input_vars = self.create_input_vars(exported_program)
        inputs_vars = user_input_vars.copy()
        inputs_vars.update(parameter_buffer_constant_vars)

        # Initialize the block builder with a function and a dataflow block.
        self.block_builder = relax.BlockBuilder()
        func_name = "main"
        func_attrs = {"num_input": len(user_input_vars)} if keep_params_as_input else None

        nodes: List[fx.Node] = exported_program.graph.nodes
        with self.block_builder.function(
            name=func_name, params=list(inputs_vars.values()).copy(), attrs=func_attrs
        ):
            output = None
            with self.block_builder.dataflow():
                # Translate the model.
                for node in nodes:
                    if node.op == "placeholder":
                        if "grapharg" in node.meta and node.meta["grapharg"].fake_tensor is None:
                            # Ignore sym input
                            continue

                        self.env[node] = inputs_vars[node.name]
                    elif node.op == "output":
                        args = self.retrieve_args(node)
                        assert len(args) == 1
                        assert isinstance(args[0], (tuple, relax.Tuple))

                        if unwrap_unit_return_tuple and len(args[0]) == 1:
                            output = self.block_builder.emit_output(args[0][0])
                        elif no_bind_return_tuple:
                            output = []
                            for ret in args[0]:
                                output.append(self.block_builder.emit_output(ret))
                        else:
                            output = self.block_builder.emit_output(args[0])
                        break
                    elif node.op == "get_attr":
                        self.env[node] = getattr(exported_program.graph_module, node.target)
                    elif node.op == "call_function":
                        func_name = node.target.__name__
                        assert (
                            func_name in self.convert_map
                        ), f"Unsupported function type {func_name}"
                        self.env[node] = self.convert_map[func_name](node)
                    else:
                        raise ValueError(f"Unsupported op {node.op}")
            assert output is not None
            self.block_builder.emit_func_output(output)

        to_bind_parameters = ChainMap(
            OrderedDict(exported_program.named_buffers()), exported_program.constants
        )
        if not keep_params_as_input:
            to_bind_parameters = to_bind_parameters.new_child(
                OrderedDict(exported_program.named_parameters())
            )

        binding = {}
        for tensor_name, tensor_value in to_bind_parameters.items():
            # find relax var name from graph signature
            for spec in exported_program.graph_signature.input_specs:
                if tensor_name == spec.target:
                    bind_name = spec.arg.name
                    break
            binding[bind_name] = tvm.nd.from_dlpack(tensor_value.detach())

        mod = self.block_builder.get()
        mod = relax.transform.BindParams("main", binding)(mod)

        if keep_params_as_input:
            parameters = dict(exported_program.named_parameters())
            params = [tvm.nd.from_dlpack(p.detach()) for p in parameters.values()]
            mod["main"] = mod["main"].with_attr("params", params)

        return mod


def from_exported_program(
    exported_program: torch.export.ExportedProgram,
    *,
    keep_params_as_input: bool = False,
    unwrap_unit_return_tuple: bool = False,
    no_bind_return_tuple: bool = False,
) -> tvm.IRModule:
    """Convert a PyTorch ExportedProgram to a Relax program

    Parameters
    ----------
    exported_program : torch.export.ExportedProgram
        The PyTorch ExportedProgram to convert.

    keep_params_as_input : bool
        Whether to keep model parameters as input variables.

    unwrap_unit_return_tuple : bool
        A boolean flag indicating if to the return value when it is an unit tuple.
        When the return value is not a unit tuple, no unwrap will take place.

    no_bind_return_tuple : bool
        A boolean flag indicating whether to bind the return tuple as a relax var.
        If the flag is true and the return value is a tuple, it will not bind it to a var.

    Returns
    -------
    output : tvm.IRModule
        The import result IRModule, with the function "main" containing the
        translated logic.

    Examples
    --------
    Users can use the torch.export.export() to extract a torch.export.ExportedProgram
    from a PyTorch model. The following codes show how to convert a PyTorch model to
    a Relax program.

    .. code-block:: python

        # Import the importer.
        import tvm
        from tvm.relax.frontend.torch import from_exported_program
        import torch
        from torch.export import export

        # Define the module
        class MyModule(torch.nn.Module):
            def __init__(self):
                super().__init__()
                self.linear = torch.nn.Linear(in_features=10, out_features=7, bias=True)

            def forward(self, input):
                return self.linear(input)

        # Instantiate the model and create the input info dict.
        torch_model = MyModule()

        # Use torch.export.export() to convert the PyTorch model into ExportedProgram.
        example_args = (torch.rand(128, 10, dtype=torch.float32),)
        exported_program = export(torch_model, args=example_args)

        # Use the importer to import the ExportedProgram to Relax.
        mod: tvm.IRModule = from_exported_program(exported_program)
    """
    # decompose into Core ATen operators
    exported_program.run_decompositions()

    return ExportedProgramImporter().from_exported_program(
        exported_program,
        keep_params_as_input,
        unwrap_unit_return_tuple,
        no_bind_return_tuple,
    )<|MERGE_RESOLUTION|>--- conflicted
+++ resolved
@@ -209,10 +209,7 @@
             "ceil.default": self._unary_op(relax.op.ceil),
             "clamp.default": self._clamp,
             "clamp_min.default": self._clamp_min,
-<<<<<<< HEAD
-=======
             "clamp_max.default": self._clamp_max,
->>>>>>> a5257280
             "cos.default": self._unary_op(relax.op.cos),
             "cosh.default": self._unary_op(relax.op.cosh),
             "dropout.default": lambda node: self.env[node.args[0]],
@@ -315,11 +312,8 @@
             "argmin.default": self._argmax_argmin(relax.op.argmin),
             # tensor manipulation
             "cat.default": self._cat,
-<<<<<<< HEAD
             "chunk.default": self._chunk,
-=======
             "clamp.Tensor": self._clamp,
->>>>>>> a5257280
             "concat.default": self._cat,
             "copy_.default": self._copy_,
             "cumsum.default": self._cumsum,
