--- conflicted
+++ resolved
@@ -444,22 +444,13 @@
             "empty.memory_format": self._empty,
             "empty_like.default": self._empty_like,
             "fill.Scalar": self._fill,
-<<<<<<< HEAD
-            "full": self._full,
-            "full_like": self._full_like,
-=======
             "full.default": self._full,
             "full_like.default": self._full_like,
->>>>>>> 2d0cc2ab
             "index_select.default": self._index_select,
             "lift_fresh_copy.default": self._to_copy,
             "new_ones.default": self._new_ones,
             "one_hot.default": self._one_hot,
-<<<<<<< HEAD
-            "ones": self._ones,
-=======
             "ones.default": self._ones,
->>>>>>> 2d0cc2ab
             # datatype
             "to.dtype": self._to,
             "to.dtype_layout": self._to,
