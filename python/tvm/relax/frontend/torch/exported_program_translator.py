# Licensed to the Apache Software Foundation (ASF) under one
# or more contributor license agreements.  See the NOTICE file
# distributed with this work for additional information
# regarding copyright ownership.  The ASF licenses this file
# to you under the Apache License, Version 2.0 (the
# "License"); you may not use this file except in compliance
# with the License.  You may obtain a copy of the License at
#
#   http://www.apache.org/licenses/LICENSE-2.0
#
# Unless required by applicable law or agreed to in writing,
# software distributed under the License is distributed on an
# "AS IS" BASIS, WITHOUT WARRANTIES OR CONDITIONS OF ANY
# KIND, either express or implied.  See the License for the
# specific language governing permissions and limitations
# under the License.

# pylint: disable=invalid-name, inconsistent-return-statements, unidiomatic-typecheck
# pylint: disable=import-outside-toplevel
"""PyTorch ExportedProgram of Relax."""
from collections import ChainMap, OrderedDict
from functools import partial
from typing import Callable, Dict, List, Tuple

import torch
import tvm
from tvm import relax

from .base_fx_graph_translator import BaseFXGraphImporter


class ExportedProgramImporter(BaseFXGraphImporter):
    """An importer from ExportedProgram to Relax."""

    from torch import fx

    ########## Unary Ops ##########

    def _hardtanh(self, node: fx.Node) -> relax.Expr:
        args = self.retrieve_args(node)
        x = args[0]
        min_val = node.args[1] if len(args) > 1 else node.kwargs.get("min_val", -1.0)
        max_val = node.args[2] if len(args) > 2 else node.kwargs.get("max_val", 1.0)
        return self.block_builder.emit(relax.op.clip(x, min_val, max_val))

    def _log2(self, node: fx.Node) -> relax.Var:
        x = self.env[node.args[0]]
        return self.block_builder.emit(
            relax.op.divide(relax.op.log(x), relax.const(0.6931471805599453, x.struct_info.dtype))
        )

    def _log10(self, node: fx.Node) -> relax.Var:
        x = self.env[node.args[0]]
        return self.block_builder.emit(
            relax.op.divide(relax.op.log(x), relax.const(2.302585092994046, x.struct_info.dtype))
        )

    def _log1p(self, node: fx.Node) -> relax.Var:
        x = self.env[node.args[0]]
        one = relax.const(1, x.struct_info.dtype)
        return self.block_builder.emit(relax.op.log(relax.op.add(x, one)))

    def _reciprocal(self, node: fx.Node) -> relax.Var:
        x = self.env[node.args[0]]
        return self.block_builder.emit(relax.op.divide(relax.const(1.0, x.struct_info.dtype), x))

    ########## Neural Network ##########

    def _batch_norm(self, node: fx.Node, training) -> relax.Var:
        import numpy as np

        x = self.env[node.args[0]]
        channel = int(self.shape_of(x)[1])
        dtype = x.struct_info.dtype
        weight = self.env.get(node.args[1], relax.const(np.ones(channel), dtype=dtype))
        bias = self.env.get(node.args[2], relax.const(np.zeros(channel), dtype=dtype))
        running_mean = self.env.get(node.args[3], relax.const(np.zeros(channel), dtype=dtype))
        running_var = self.env.get(node.args[4], relax.const(np.ones(channel), dtype=dtype))
        ignore_running_stats = (
            node.args[5] if len(node.args) > 5 else node.kwargs.get("track_running_stats", True)
        )
        track_running_stats = not ignore_running_stats
        momentum = node.args[6] if len(node.args) > 6 else node.kwargs.get("momentum", 0.1)
        eps = node.args[7] if len(node.args) > 7 else node.kwargs.get("eps", 1e-05)

        if track_running_stats:
            training = True

        return self.block_builder.emit(
            relax.op.nn.batch_norm(
                data=x,
                gamma=weight,
                beta=bias,
                moving_mean=running_mean,
                moving_var=running_var,
                axis=1,  # Always over channel
                epsilon=eps,
                momentum=momentum,
                training=training,
            )[0]
        )

    def _batch_norm_legit_functional(self, node: fx.Node) -> relax.Var:
        # This method is called for batch_norm in training mode
        # TODO does not have correctness!
        # TODO we need to store the running mean and variance returned by the
        # previous call to batch_norm and pass it again
        training = True
        return self._batch_norm(node, training)

    def _batch_norm_legit_no_training(self, node: fx.Node) -> relax.Var:
        # This method is called for batch_norm in eval mode
        training = False
        return self._batch_norm(node, training)

    def _group_norm(self, node: fx.Node) -> relax.Var:
        x = self.env[node.args[0]]
        num_groups = node.args[1]
        gamma = self.env[node.args[2]] if len(node.args) > 2 else None
        beta = self.env[node.args[3]] if len(node.args) > 3 else None
        eps = node.args[4] if len(node.args) > 4 else 1e-05

        dim = len(self.shape_of(x))
        return self.block_builder.emit(
            relax.op.nn.group_norm(
                x,
                gamma,
                beta,
                num_groups=num_groups,
                channel_axis=1,
                axes=list(range(2, dim)),
                epsilon=eps,
            )
        )

    def _upsample_impl(
        self,
        x: relax.Expr,
        size,
        scale_factor,
        method: str,
        align_corners: bool,
    ) -> relax.Var:
        coord_trans = "align_corners" if align_corners else "half_pixel"

        if size is None:
            shape = self.shape_of(x)
            assert isinstance(shape, relax.ShapeExpr)
            if isinstance(scale_factor, (tuple, list)):
                assert len(scale_factor) == len(shape) - 2
                size = tuple(
                    int(shape[i].value * scale_factor[i - 2]) for i in range(2, len(shape))
                )
            else:
                size = tuple(int(shape[i].value * scale_factor) for i in range(2, len(shape)))

        return self.block_builder.emit(
            relax.op.image.resize2d(
                x, size, layout="NCHW", method=method, coordinate_transformation_mode=coord_trans
            )
        )

    def _upsample_bilinear2d(self, node: fx.Node) -> relax.Var:
        x = self.env[node.args[0]]
        size = node.args[1] if len(node.args) > 1 else node.kwargs.get("size", None)
        align_corners = (
            node.args[2] if len(node.args) > 2 else node.kwargs.get("align_corners", True)
        )
        scale_factor = node.args[3] if len(node.args) > 3 else node.kwargs.get("scale_factor", 1)
        return self._upsample_impl(
            x, size=size, scale_factor=scale_factor, method="linear", align_corners=align_corners
        )

    def _upsample_nearest2d(self, node: fx.node) -> relax.Var:
        x = self.env[node.args[0]]
        size = node.args[1] if len(node.args) > 1 else node.kwargs.get("size", None)

        if size:
            scale_factor = None  # Can only define size or scale_factor, not both
            align_corners = (
                node.args[2] if len(node.args) > 2 else node.kwargs.get("align_corners", None)
            )

        else:
            # TODO figure out why pytorch export passes a list such as
            # [scale_factor,scale_factor] instead of just an int for
            # scale_factor. Using first element for now
            scale_factor = (
                node.args[2][0] if len(node.args) > 2 else node.kwargs.get("scale_factor", 1)
            )
            align_corners = (
                node.args[3] if len(node.args) > 3 else node.kwargs.get("align_corners", None)
            )

        return self._upsample_impl(
            x,
            size=size,
            scale_factor=scale_factor,
            method="nearest_neighbor",
            align_corners=align_corners,
        )

    ########## Manipulation ##########

    def _narrow(self, node: fx.Node) -> relax.Var:
        x = self.env[node.args[0]]
        dim = node.args[1]
        start = node.args[2]
        length = node.args[3]
        return self.block_builder.emit(relax.op.strided_slice(x, [dim], [start], [length]))

    def _select(self, node: fx.Node) -> relax.Var:
        x = self.env[node.args[0]]
        dim = node.args[1]
        index = relax.const(node.args[2], "int64")
        return self.block_builder.emit(relax.op.take(x, index, dim))

    def _slice(self, node: fx.Node) -> relax.Var:
        x = self.env[node.args[0]]
        axes = [node.args[1]]
        begin = [node.args[2]]
        end = [node.args[3]]
        stride = [node.args[4] if len(node.args) > 4 else 1]
        return self.block_builder.emit(relax.op.strided_slice(x, axes, begin, end, stride))

    def _unflatten(self, node: fx.Node) -> relax.Var:
        args = self.retrieve_args(node)
        x = args[0]
        dim = node.args[1]
        sizes = node.args[2]

        x_shape = list(self.shape_of(x))
        if dim < 0:
            dim += len(x_shape)

        new_shape = x_shape[:dim] + sizes + x_shape[dim + 1 :]
        return self.block_builder.emit(relax.op.reshape(x, new_shape))

    ########## Creation ##########

    def _one_hot(self, node: fx.Node) -> relax.Var:
        x = self.env[node.args[0]]
        num_classes = node.args[1] if len(node.args) > 1 else node.kwargs.get("num_classes")
        if num_classes is None:
            raise ValueError("num_classes not found in node.args or node.kwargs")

        on_value = node.args[2] if len(node.args) > 2 else node.kwargs.get("on_value", 1)
        off_value = node.args[3] if len(node.args) > 3 else node.kwargs.get("off_value", 0)
        axis = node.args[4] if len(node.args) > 4 else node.kwargs.get("axis", -1)

        on_value = relax.PrimValue(on_value)
        off_value = relax.PrimValue(off_value)

        return self.block_builder.emit(relax.op.one_hot(x, on_value, off_value, num_classes, axis))

    ########## Others ##########

    def create_convert_map(
        self,
    ) -> Dict[str, Callable[[fx.Node], relax.Var]]:
        import operator

        return {
            # unary
            "abs.default": self._unary_op(relax.op.abs),
            "acos.default": self._unary_op(relax.op.acos),
            "acosh.default": self._unary_op(relax.op.acosh),
            "asin.default": self._unary_op(relax.op.asin),
            "asinh.default": self._unary_op(relax.op.asinh),
            "atan.default": self._unary_op(relax.op.atan),
            "atanh.default": self._unary_op(relax.op.atanh),
            "bitwise_not.default": self._unary_op(relax.op.bitwise_not),
            "ceil.default": self._unary_op(relax.op.ceil),
            "celu.default": self._celu,
            "clamp.default": self._clamp,
            "clamp_min.default": self._clamp_min,
            "clamp_max.default": self._clamp_max,
            "cos.default": self._unary_op(relax.op.cos),
            "cosh.default": self._unary_op(relax.op.cosh),
            "dropout.default": lambda node: self.env[node.args[0]],
            "dropout_.default": lambda node: self.env[node.args[0]],
            "elu.default": self._elu,
            "erf.default": self._unary_op(relax.op.erf),
            "exp.default": self._unary_op(relax.op.exp),
            "floor.default": self._unary_op(relax.op.floor),
            "gelu.default": self._gelu,
            "hardsigmoid.default": self._hardsigmoid,
            "hardswish.default": self._hardswish,
            "hardswish_.default": self._hardswish,
            "hardtanh.default": self._hardtanh,
            "hardtanh_.default": self._hardtanh,
            "isfinite.default": self._unary_op(relax.op.isfinite),
            "isinf.default": self._unary_op(relax.op.isinf),
            "isnan.default": self._unary_op(relax.op.isnan),
            "leaky_relu.default": self._leakyrelu,
            "log.default": self._unary_op(relax.op.log),
            "log2.default": self._log2,
            "log10.default": self._log10,
            "log1p.default": self._log1p,
            "log_softmax.int": self._log_softmax,
            "neg.default": self._unary_op(relax.op.negative),
            "reciprocal.default": self._reciprocal,
            "relu.default": self._unary_op(relax.op.nn.relu),
            "relu_.default": self._unary_op(relax.op.nn.relu),
            "round.default": self._round,
            "rsqrt.default": self._unary_op(relax.op.rsqrt),
            "selu.default": self._unary_op(relax.op.nn.selu),
            "sigmoid.default": self._unary_op(relax.op.sigmoid),
            "sign.default": self._unary_op(relax.op.sign),
            "silu.default": self._unary_op(relax.op.nn.silu),
            "silu_.default": self._unary_op(relax.op.nn.silu),
            "sin.default": self._unary_op(relax.op.sin),
            "sinh.default": self._unary_op(relax.op.sinh),
            "softmax.int": self._softmax,
            "softplus.default": self._softplus,
            "softshrink.default": self._softshrink,
            "sqrt.default": self._unary_op(relax.op.sqrt),
            "square.default": self._unary_op(relax.op.square),
            "tan.default": self._unary_op(relax.op.tan),
            "tanh.default": self._unary_op(relax.op.tanh),
            "tril.default": self._tril_triu(relax.op.tril),
            "triu.default": self._tril_triu(relax.op.triu),
            # binary
            "add.Tensor": self._binary_op(relax.op.add, operator.add),
            "add_.Tensor": self._binary_op(relax.op.add, operator.add),
            "div.Tensor": self._binary_op(relax.op.divide, operator.truediv),
            "eq.Scalar": self._binary_op(relax.op.equal, operator.eq),
            "eq.Tensor": self._binary_op(relax.op.equal, operator.eq),
            "floor_divide.default": self._binary_op(relax.op.floor_divide, operator.floordiv),
            "ge.Scalar": self._binary_op(relax.op.greater_equal, operator.ge),
            "ge.Tensor": self._binary_op(relax.op.greater_equal, operator.ge),
            "gt.Scalar": self._binary_op(relax.op.greater, operator.gt),
            "gt.Tensor": self._binary_op(relax.op.greater, operator.gt),
            "le.Scalar": self._binary_op(relax.op.less_equal, operator.le),
            "le.Tensor": self._binary_op(relax.op.less_equal, operator.le),
            "lt.Scalar": self._binary_op(relax.op.less, operator.lt),
            "lt.Tensor": self._binary_op(relax.op.less, operator.lt),
            "matmul.default": self._binary_op(
                partial(relax.op.linear_algebra.matmul, out_dtype="float32"), operator.matmul
            ),
            "max.other": self._binary_op(relax.op.maximum, max),
            "min.other": self._binary_op(relax.op.minimum, min),
            "remainder.Tensor": self._binary_op(relax.op.mod, operator.mod),
            "remainder.Scalar": self._binary_op(relax.op.mod, operator.mod),
            "mul.Tensor": self._binary_op(relax.op.multiply, operator.mul),
            "ne.Tensor": self._binary_op(relax.op.not_equal, operator.ne),
            "ne.Scalar": self._binary_op(relax.op.not_equal, operator.ne),
            "pow.Tensor_Scalar": self._binary_op(relax.op.power, operator.pow),
            "pow.Tensor_Tensor": self._binary_op(relax.op.power, operator.pow),
            "sub.Tensor": self._binary_op(relax.op.subtract, operator.sub),
            "__and__.Tensor": self._binary_op(relax.op.bitwise_and, operator.and_),
            "__and__.Scalar": self._binary_op(relax.op.bitwise_and, operator.and_),
            "__or__.Tensor": self._binary_op(relax.op.bitwise_or, operator.or_),
            "__or__.Scalar": self._binary_op(relax.op.bitwise_or, operator.or_),
            "__xor__.Tensor": self._binary_op(relax.op.bitwise_xor, operator.xor),
            "__xor__.Scalar": self._binary_op(relax.op.bitwise_xor, operator.xor),
            # linear algebra
            "linalg_vector_norm.default": self._linalg_vector_norm,
            # neural network
            "_native_batch_norm_legit_functional.default": self._batch_norm_legit_functional,
            "_native_batch_norm_legit_no_training.default": self._batch_norm_legit_no_training,
            "batch_norm.default": self._batch_norm_legit_no_training,
            "adaptive_avg_pool2d.default": self._adaptive_avg_pool2d,
            "addmm.default": self._addmm,
            "avg_pool2d.default": self._avg_pool2d,
            "baddbmm.default": self._baddbmm,
            "bmm.default": self._binary_op(
                partial(relax.op.linear_algebra.matmul, out_dtype="float32"), operator.matmul
            ),
            "conv_transpose1d.default": self._conv_transpose1d,
            "conv_transpose2d.input": self._conv_transpose2d,
            "conv1d.default": self._conv1d,
            "conv2d.default": self._conv2d,
            "conv3d.default": self._conv3d,
            "einsum.default": self._einsum,
            "embedding.default": lambda node: self._embedding_impl(
                self.env[node.args[1]], self.env[node.args[0]]
            ),
            "group_norm.default": self._group_norm,
            "layer_norm.default": self._layer_norm,
            "linear.default": self._linear,
            "max_pool2d.default": self._max_pool2d,
            "scaled_dot_product_attention.default": self._scaled_dot_product_attention,
            "unbind.int": self._unbind,
            "upsample_bilinear2d.vec": self._upsample_bilinear2d,
            "upsample_nearest2d.vec": self._upsample_nearest2d,
            # statistical
            "mean.dim": self._mean,
            "prod.default": self._prod,
            "std.correction": self._std,
            "sum.default": self._sum,
            "sum.dim_IntList": self._sum,
            "var.correction": self._var,
            # search
            "argmax.default": self._argmax_argmin(relax.op.argmax),
            "argmin.default": self._argmax_argmin(relax.op.argmin),
            "where.self": self._where,
            # tensor manipulation
            "argsort.default": self._argsort,
            "broadcast_to.default": self._broadcast_to,
            "cat.default": self._cat,
            "chunk.default": self._chunk,
            "clamp.Tensor": self._clamp,
            "concat.default": self._cat,
            "copy_.default": self._copy_,
            "cumsum.default": self._cumsum,
            "cumprod.default": self._cumprod,
            "expand.default": self._expand,
            "expand_as.default": self._expand_as,
            "flatten.using_ints": self._flatten,
            "flip.default": self._flip,
            "gather.default": self._gather,
            "narrow.default": self._narrow,
            "permute.default": self._permute,
            "repeat.default": self._repeat,
            "select.int": self._select,
            "slice.Tensor": self._slice,
            "sort.default": self._sort,
            "split.Tensor": self._split,
            "split_with_sizes.default": self._split,
            "squeeze.default": self._squeeze,
            "squeeze.dim": self._squeeze,
            "stack.default": self._stack,
            "take.default": self._take,
            "tile.default": self._tile,
            "topk.default": self._topk,
            "transpose.int": self._transpose,
            "unflatten.int": self._unflatten,
            "unsqueeze.default": lambda node: self.block_builder.emit(
                relax.op.expand_dims(self.env[node.args[0]], node.args[1])
            ),
            "view.default": self._reshape,
            "reshape.default": self._reshape,
            # tensor creation
            "_to_copy.default": self._to_copy,
            "arange.default": self._arange,
            "arange.start": self._arange,
            "arange.start_step": self._arange,
            "detach.default": self._detach,
            "detach_.default": self._detach,
            "contiguous.default": lambda node: self.env[node.args[0]],  # no-op
            "clone.default": lambda node: self.env[node.args[0]],
            "empty.memory_format": self._empty,
            "empty_like.default": self._empty_like,
            "fill.Scalar": self._fill,
            "full.default": self._full,
<<<<<<< HEAD
=======
            "full_like.default": self._full_like,
>>>>>>> f0816568
            "index_select.default": self._index_select,
            "lift_fresh_copy.default": self._to_copy,
            "new_ones.default": self._new_ones,
            "one_hot.default": self._one_hot,
            "ones.default": self._ones,
            # datatype
            "to.dtype": self._to,
            "to.dtype_layout": self._to,
            # other
            "getitem": self._getitem,
        }

    def create_input_vars(
        self, exported_program: torch.export.ExportedProgram
    ) -> Tuple[Dict[str, relax.Var], Dict[str, relax.Var]]:
        """Create relax input vars."""
        parameters_buffers_constants = OrderedDict()
        user_inputs = OrderedDict()
        torch_symbol_to_relax_var: Dict[str, tvm.tir.Var] = {}

        for spec in exported_program.graph_signature.input_specs:
            name_hint = spec.arg.name
            if spec.kind is torch.export.graph_signature.InputKind.CONSTANT_TENSOR:
                torch_shape = exported_program.tensor_constants[spec.target].shape
                torch_dtype = exported_program.tensor_constants[spec.target].dtype
            elif spec.kind is torch.export.graph_signature.InputKind.USER_INPUT:
                for node in exported_program.graph.find_nodes(op="placeholder", target=spec.target):
                    if node.name == name_hint and "tensor_meta" in node.meta:
                        torch_shape = node.meta["tensor_meta"].shape
                        torch_dtype = node.meta["tensor_meta"].dtype
                        break
            else:
                # PARAMETER or BUFFER
                torch_shape = exported_program.state_dict[spec.target].shape
                torch_dtype = exported_program.state_dict[spec.target].dtype

            # TODO(mshr-h): Support range constraints
            relax_shape = [
                torch_symbol_to_relax_var.setdefault(str(s), tvm.tir.SizeVar(str(s), "int64"))
                if isinstance(s, torch.SymInt)
                else s
                for s in torch_shape
            ]
            dtype = self._convert_data_type(torch_dtype)

            relax_var = relax.Var(name_hint, relax.TensorStructInfo(relax_shape, dtype))
            if spec.kind is torch.export.graph_signature.InputKind.USER_INPUT:
                user_inputs[name_hint] = relax_var
            else:
                parameters_buffers_constants[name_hint] = relax_var

        return parameters_buffers_constants, user_inputs

    def from_exported_program(
        self,
        exported_program: torch.export.ExportedProgram,
        keep_params_as_input: bool,
        unwrap_unit_return_tuple: bool,
        no_bind_return_tuple: bool,
    ) -> tvm.IRModule:
        """Convert a PyTorch ExportedProgram to a Relax program."""
        from torch import fx  # type: ignore

        # Create input variables.
        parameter_buffer_constant_vars, user_input_vars = self.create_input_vars(exported_program)
        inputs_vars = user_input_vars.copy()
        inputs_vars.update(parameter_buffer_constant_vars)

        # Initialize the block builder with a function and a dataflow block.
        self.block_builder = relax.BlockBuilder()
        func_name = "main"
        func_attrs = {"num_input": len(user_input_vars)} if keep_params_as_input else None

        nodes: List[fx.Node] = exported_program.graph.nodes

        # Find all the missing function types
        self._check_unsupported_func_type(nodes)

        with self.block_builder.function(
            name=func_name, params=list(inputs_vars.values()).copy(), attrs=func_attrs
        ):
            output = None
            with self.block_builder.dataflow():

                # Translate the model.
                for node in nodes:
                    if node.op == "placeholder":
                        if "grapharg" in node.meta and node.meta["grapharg"].fake_tensor is None:
                            # Ignore sym input
                            continue

                        self.env[node] = inputs_vars[node.name]
                    elif node.op == "output":
                        args = self.retrieve_args(node)
                        assert len(args) == 1
                        assert isinstance(args[0], (tuple, relax.Tuple))

                        if unwrap_unit_return_tuple and len(args[0]) == 1:
                            output = self.block_builder.emit_output(args[0][0])
                        elif no_bind_return_tuple:
                            output = []
                            for ret in args[0]:
                                output.append(self.block_builder.emit_output(ret))
                        else:
                            output = self.block_builder.emit_output(args[0])
                        break
                    elif node.op == "get_attr":
                        self.env[node] = getattr(exported_program.graph_module, node.target)
                    elif node.op == "call_function":
                        func_name = node.target.__name__
                        self.env[node] = self.convert_map[func_name](node)
                    else:
                        raise ValueError(f"Unsupported op {node.op}")
            assert output is not None
            self.block_builder.emit_func_output(output)

        to_bind_parameters = ChainMap(
            OrderedDict(exported_program.named_buffers()), exported_program.constants
        )
        if not keep_params_as_input:
            to_bind_parameters = to_bind_parameters.new_child(
                OrderedDict(exported_program.named_parameters())
            )

        binding = {}
        for tensor_name, tensor_value in to_bind_parameters.items():
            # find relax var name from graph signature
            for spec in exported_program.graph_signature.input_specs:
                if tensor_name == spec.target:
                    bind_name = spec.arg.name
                    break
            binding[bind_name] = tvm.nd.from_dlpack(tensor_value.detach())

        mod = self.block_builder.get()
        mod = relax.transform.BindParams("main", binding)(mod)

        if keep_params_as_input:
            parameters = dict(exported_program.named_parameters())
            params = [tvm.nd.from_dlpack(p.detach()) for p in parameters.values()]
            mod["main"] = mod["main"].with_attr("params", params)

        return mod


def from_exported_program(
    exported_program: torch.export.ExportedProgram,
    *,
    keep_params_as_input: bool = False,
    unwrap_unit_return_tuple: bool = False,
    no_bind_return_tuple: bool = False,
) -> tvm.IRModule:
    """Convert a PyTorch ExportedProgram to a Relax program

    Parameters
    ----------
    exported_program : torch.export.ExportedProgram
        The PyTorch ExportedProgram to convert.

    keep_params_as_input : bool
        Whether to keep model parameters as input variables.

    unwrap_unit_return_tuple : bool
        A boolean flag indicating if to the return value when it is an unit tuple.
        When the return value is not a unit tuple, no unwrap will take place.

    no_bind_return_tuple : bool
        A boolean flag indicating whether to bind the return tuple as a relax var.
        If the flag is true and the return value is a tuple, it will not bind it to a var.

    Returns
    -------
    output : tvm.IRModule
        The import result IRModule, with the function "main" containing the
        translated logic.

    Examples
    --------
    Users can use the torch.export.export() to extract a torch.export.ExportedProgram
    from a PyTorch model. The following codes show how to convert a PyTorch model to
    a Relax program.

    .. code-block:: python

        # Import the importer.
        import tvm
        from tvm.relax.frontend.torch import from_exported_program
        import torch
        from torch.export import export

        # Define the module
        class MyModule(torch.nn.Module):
            def __init__(self):
                super().__init__()
                self.linear = torch.nn.Linear(in_features=10, out_features=7, bias=True)

            def forward(self, input):
                return self.linear(input)

        # Instantiate the model and create the input info dict.
        torch_model = MyModule()

        # Use torch.export.export() to convert the PyTorch model into ExportedProgram.
        example_args = (torch.rand(128, 10, dtype=torch.float32),)
        exported_program = export(torch_model, args=example_args)

        # Use the importer to import the ExportedProgram to Relax.
        mod: tvm.IRModule = from_exported_program(exported_program)
    """
    # decompose into Core ATen operators
    exported_program.run_decompositions()

    return ExportedProgramImporter().from_exported_program(
        exported_program,
        keep_params_as_input,
        unwrap_unit_return_tuple,
        no_bind_return_tuple,
    )<|MERGE_RESOLUTION|>--- conflicted
+++ resolved
@@ -444,10 +444,7 @@
             "empty_like.default": self._empty_like,
             "fill.Scalar": self._fill,
             "full.default": self._full,
-<<<<<<< HEAD
-=======
             "full_like.default": self._full_like,
->>>>>>> f0816568
             "index_select.default": self._index_select,
             "lift_fresh_copy.default": self._to_copy,
             "new_ones.default": self._new_ones,
