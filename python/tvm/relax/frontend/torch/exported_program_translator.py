# Licensed to the Apache Software Foundation (ASF) under one
# or more contributor license agreements.  See the NOTICE file
# distributed with this work for additional information
# regarding copyright ownership.  The ASF licenses this file
# to you under the Apache License, Version 2.0 (the
# "License"); you may not use this file except in compliance
# with the License.  You may obtain a copy of the License at
#
#   http://www.apache.org/licenses/LICENSE-2.0
#
# Unless required by applicable law or agreed to in writing,
# software distributed under the License is distributed on an
# "AS IS" BASIS, WITHOUT WARRANTIES OR CONDITIONS OF ANY
# KIND, either express or implied.  See the License for the
# specific language governing permissions and limitations
# under the License.

# pylint: disable=invalid-name, inconsistent-return-statements, unidiomatic-typecheck
# pylint: disable=import-outside-toplevel
"""PyTorch ExportedProgram of Relax."""
from collections import ChainMap, OrderedDict
from functools import partial
from typing import Callable, Dict, List, Tuple

import torch
import tvm
from tvm import relax

from .base_fx_graph_translator import BaseFXGraphImporter


class ExportedProgramImporter(BaseFXGraphImporter):
    """An importer from ExportedProgram to Relax."""

    from torch import fx

    ########## Unary Ops ##########

    def _hardtanh(self, node: fx.Node) -> relax.Expr:
        args = self.retrieve_args(node)
        x = args[0]
        min_val = node.args[1] if len(args) > 1 else node.kwargs("min_val", -1.0)
        max_val = node.args[2] if len(args) > 2 else node.kwargs("max_val", 1.0)
        return self.block_builder.emit(relax.op.clip(x, min_val, max_val))

    ########## Neural Network ##########

    def _batch_norm_legit_no_training(self, node: fx.Node) -> relax.Var:
        import numpy as np

        x = self.env[node.args[0]]
        channel = int(self.shape_of(x)[1])
        dtype = x.struct_info.dtype
        weight = self.env.get(node.args[1], relax.const(np.ones(channel), dtype=dtype))
        bias = self.env.get(node.args[2], relax.const(np.zeros(channel), dtype=dtype))
        running_mean = self.env.get(node.args[3], relax.const(np.zeros(channel), dtype=dtype))
        running_var = self.env.get(node.args[4], relax.const(np.ones(channel), dtype=dtype))
        momentum = node.args[5] if len(node.args) > 5 else node.kwargs.get("momentum", 0.1)
        eps = node.args[6] if len(node.args) > 6 else node.kwargs.get("eps", 1e-05)

        return self.block_builder.emit(
            relax.op.nn.batch_norm(
                x,
                weight,
                bias,
                running_mean,
                running_var,
                axis=1,
                epsilon=eps,
                momentum=momentum,
            )
        )

    def _group_norm(self, node: fx.Node) -> relax.Var:
        x = self.env[node.args[0]]
        num_groups = node.args[1]
        gamma = self.env[node.args[2]] if len(node.args) > 2 else None
        beta = self.env[node.args[3]] if len(node.args) > 3 else None
        eps = node.args[4] if len(node.args) > 4 else 1e-05

        dim = len(self.shape_of(x))
        return self.block_builder.emit(
            relax.op.nn.group_norm(
                x,
                gamma,
                beta,
                num_groups=num_groups,
                channel_axis=1,
                axes=list(range(2, dim)),
                epsilon=eps,
            )
        )

    def _upsample_impl(
<<<<<<< HEAD
        self, x: relax.Expr, size, scale_factor, method: str, align_corners: bool,  
=======
        self,
        x: relax.Expr,
        size,
        scale_factor,
        method: str,
        align_corners: bool,
>>>>>>> adce5a47
    ) -> relax.Var:
        coord_trans = "align_corners" if align_corners else "half_pixel"

        if size is None:
            shape = self.shape_of(x)
            assert isinstance(shape, relax.ShapeExpr)
            if isinstance(scale_factor, (tuple, list)):
                assert len(scale_factor) == len(shape) - 2
                size = tuple(
                    int(shape[i].value * scale_factor[i - 2]) for i in range(2, len(shape))
                )
            else:
                size = tuple(int(shape[i].value * scale_factor) for i in range(2, len(shape)))

        return self.block_builder.emit(
            relax.op.image.resize2d(
                x, size, layout="NCHW", method=method, coordinate_transformation_mode=coord_trans
            )
        )

    def _upsample_bilinear2d(self, node: fx.Node) -> relax.Var:
        x = self.env[node.args[0]]
        size = node.args[1] if len(node.args) > 1 else node.kwargs.get("size", None)
        align_corners = (
            node.args[2] if len(node.args) > 2 else node.kwargs.get("align_corners", True)
        )
        scale_factor = node.args[3] if len(node.args) > 3 else node.kwargs.get("scale_factor", 1)
<<<<<<< HEAD
        return self._upsample_impl(x, size=size, scale_factor=scale_factor, 
                                   method="linear", align_corners=align_corners)
=======
        return self._upsample_impl(
            x, size=size, scale_factor=scale_factor, method="linear", align_corners=align_corners
        )
>>>>>>> adce5a47

    def _upsample_nearest2d(self, node: fx.node) -> relax.Var:
        x = self.env[node.args[0]]
        size = node.args[1] if len(node.args) > 1 else node.kwargs.get("size", None)
<<<<<<< HEAD
=======

        if size:
            scale_factor = None  # Can only define size or scale_factor, not both
            align_corners = (
                node.args[2] if len(node.args) > 2 else node.kwargs.get("align_corners", None)
            )

        else:
            # TODO figure out why pytorch export passes a list such as
            # [scale_factor,scale_factor] instead of just an int for
            # scale_factor. Using first element for now
            scale_factor = (
                node.args[2][0] if len(node.args) > 2 else node.kwargs.get("scale_factor", 1)
            )
            align_corners = (
                node.args[3] if len(node.args) > 3 else node.kwargs.get("align_corners", None)
            )

        return self._upsample_impl(
            x,
            size=size,
            scale_factor=scale_factor,
            method="nearest_neighbor",
            align_corners=align_corners,
        )
>>>>>>> adce5a47

        if size:
            scale_factor = None # Can only define size or scale_factor, not both
            align_corners = node.args[2] if len(node.args) > 2 else node.kwargs.get("align_corners", None) 
                
        else:
            # TODO figure out why pytorch export passes a list such as 
            # [scale_factor,scale_factor] instead of just an int for 
            # scale_factor. Using first element for now
            scale_factor = node.args[2][0] if len(node.args) > 2 else node.kwargs.get("scale_factor", 1) 
            align_corners = node.args[3] if len(node.args) > 3 else node.kwargs.get("align_corners", None)
          
        return self._upsample_impl(x, size=size, scale_factor=scale_factor, 
                                   method="nearest_neighbor", 
                                   align_corners=align_corners)
    
    ########## Manipulation ##########

    def _select(self, node: fx.Node) -> relax.Var:
        x = self.env[node.args[0]]
        dim = node.args[1]
        index = relax.const(node.args[2], "int64")
        return self.block_builder.emit(relax.op.take(x, index, dim))

    def _slice(self, node: fx.Node) -> relax.Var:
        x = self.env[node.args[0]]
        axes = [node.args[1]]
        begin = [node.args[2]]
        end = [node.args[3]]
        stride = [node.args[4] if len(node.args) > 4 else 1]
        return self.block_builder.emit(relax.op.strided_slice(x, axes, begin, end, stride))

    ########## Creation ##########

    def _one_hot(self, node: fx.Node) -> relax.Var:
        x = self.env[node.args[0]]
        num_classes = node.args[1] if len(node.args) > 1 else node.kwargs.get("num_classes")
        if num_classes is None:
            raise ValueError("num_classes not found in node.args or node.kwargs")

        on_value = node.args[2] if len(node.args) > 2 else node.kwargs.get("on_value", 1)
        off_value = node.args[3] if len(node.args) > 3 else node.kwargs.get("off_value", 0)
        axis = node.args[4] if len(node.args) > 4 else node.kwargs.get("axis", -1)

        on_value = relax.PrimValue(on_value)
        off_value = relax.PrimValue(off_value)

        return self.block_builder.emit(relax.op.one_hot(x, on_value, off_value, num_classes, axis))

    ########## Others ##########

    def create_convert_map(
        self,
    ) -> Dict[str, Callable[[fx.Node], relax.Var]]:
        import operator

        return {
            # unary
            "abs.default": self._unary_op(relax.op.abs),
            "acos.default": self._unary_op(relax.op.acos),
            "acosh.default": self._unary_op(relax.op.acosh),
            "asin.default": self._unary_op(relax.op.asin),
            "asinh.default": self._unary_op(relax.op.asinh),
            "atan.default": self._unary_op(relax.op.atan),
            "atanh.default": self._unary_op(relax.op.atanh),
            "bitwise_not.default": self._unary_op(relax.op.bitwise_not),
            "ceil.default": self._unary_op(relax.op.ceil),
            "celu.default": self._celu,
            "clamp.default": self._clamp,
            "clamp_min.default": self._clamp_min,
            "clamp_max.default": self._clamp_max,
            "cos.default": self._unary_op(relax.op.cos),
            "cosh.default": self._unary_op(relax.op.cosh),
            "dropout.default": lambda node: self.env[node.args[0]],
            "elu.default": self._elu,
            "erf.default": self._unary_op(relax.op.erf),
            "exp.default": self._unary_op(relax.op.exp),
            "floor.default": self._unary_op(relax.op.floor),
            "gelu.default": self._gelu,
            "hardsigmoid.default": self._hardsigmoid,
            "hardswish.default": self._hardswish,
            "hardtanh.default": self._hardtanh,
            "isfinite.default": self._unary_op(relax.op.isfinite),
            "isinf.default": self._unary_op(relax.op.isinf),
            "isnan.default": self._unary_op(relax.op.isnan),
            "leaky_relu.default": self._leakyrelu,
            "log.default": self._unary_op(relax.op.log),
            "log_softmax.int": self._log_softmax,
            "neg.default": self._unary_op(relax.op.negative),
            "relu.default": self._unary_op(relax.op.nn.relu),
            "round.default": self._round,
            "rsqrt.default": self._unary_op(relax.op.rsqrt),
            "selu.default": self._selu,
            "sigmoid.default": self._unary_op(relax.op.sigmoid),
            "sign.default": self._unary_op(relax.op.sign),
            "silu.default": self._unary_op(relax.op.nn.silu),
            "sin.default": self._unary_op(relax.op.sin),
            "sinh.default": self._unary_op(relax.op.sinh),
            "softmax.int": self._softmax,
            "sqrt.default": self._unary_op(relax.op.sqrt),
            "square.default": self._unary_op(relax.op.square),
            "tan.default": self._unary_op(relax.op.tan),
            "tanh.default": self._unary_op(relax.op.tanh),
            "tril.default": self._tril_triu(relax.op.tril),
            "triu.default": self._tril_triu(relax.op.triu),
            # binary
            "add.Tensor": self._binary_op(relax.op.add, operator.add),
            "div.Tensor": self._binary_op(relax.op.divide, operator.truediv),
            "eq.Scalar": self._binary_op(relax.op.equal, operator.eq),
            "eq.Tensor": self._binary_op(relax.op.equal, operator.eq),
            "floor_divide.default": self._binary_op(relax.op.floor_divide, operator.floordiv),
            "ge.Scalar": self._binary_op(relax.op.greater_equal, operator.ge),
            "ge.Tensor": self._binary_op(relax.op.greater_equal, operator.ge),
            "gt.Scalar": self._binary_op(relax.op.greater, operator.gt),
            "gt.Tensor": self._binary_op(relax.op.greater, operator.gt),
            "le.Scalar": self._binary_op(relax.op.less_equal, operator.le),
            "le.Tensor": self._binary_op(relax.op.less_equal, operator.le),
            "lt.Scalar": self._binary_op(relax.op.less, operator.lt),
            "lt.Tensor": self._binary_op(relax.op.less, operator.lt),
            "matmul.default": self._binary_op(
                partial(relax.op.linear_algebra.matmul, out_dtype="float32"), operator.matmul
            ),
            "max.other": self._binary_op(relax.op.maximum, max),
            "min.other": self._binary_op(relax.op.minimum, min),
            "remainder.Tensor": self._binary_op(relax.op.mod, operator.mod),
            "remainder.Scalar": self._binary_op(relax.op.mod, operator.mod),
            "mul.Tensor": self._binary_op(relax.op.multiply, operator.mul),
            "ne.Tensor": self._binary_op(relax.op.not_equal, operator.ne),
            "ne.Scalar": self._binary_op(relax.op.not_equal, operator.ne),
            "pow.Tensor_Scalar": self._binary_op(relax.op.power, operator.pow),
            "pow.Tensor_Tensor": self._binary_op(relax.op.power, operator.pow),
            "sub.Tensor": self._binary_op(relax.op.subtract, operator.sub),
            "__and__.Tensor": self._binary_op(relax.op.bitwise_and, operator.and_),
            "__and__.Scalar": self._binary_op(relax.op.bitwise_and, operator.and_),
            "__or__.Tensor": self._binary_op(relax.op.bitwise_or, operator.or_),
            "__or__.Scalar": self._binary_op(relax.op.bitwise_or, operator.or_),
            "__xor__.Tensor": self._binary_op(relax.op.bitwise_xor, operator.xor),
            "__xor__.Scalar": self._binary_op(relax.op.bitwise_xor, operator.xor),
            # linear algebra
            "linalg_vector_norm.default": self._linalg_vector_norm,
            # neural network
            "_native_batch_norm_legit_no_training.default": self._batch_norm_legit_no_training,
            "adaptive_avg_pool2d.default": self._adaptive_avg_pool2d,
            "addmm.default": self._addmm,
            "avg_pool2d.default": self._avg_pool2d,
            "baddbmm.default": self._baddbmm,
            "bmm.default": self._binary_op(
                partial(relax.op.linear_algebra.matmul, out_dtype="float32"), operator.matmul
            ),
            "conv_transpose1d.default": self._conv_transpose1d,
            "conv_transpose2d.input": self._conv_transpose2d,
            "conv1d.default": self._conv1d,
            "conv2d.default": self._conv2d,
            "conv3d.default": self._conv3d,
            "einsum.default": self._einsum,
            "embedding.default": lambda node: self._embedding_impl(
                self.env[node.args[1]], self.env[node.args[0]]
            ),
            "group_norm.default": self._group_norm,
            "layer_norm.default": self._layer_norm,
            "linear.default": self._linear,
            "max_pool2d.default": self._max_pool2d,
            "scaled_dot_product_attention.default": self._scaled_dot_product_attention,
            "unbind.int": self._unbind,
            "upsample_bilinear2d.vec": self._upsample_bilinear2d,
            "upsample_nearest2d.vec": self._upsample_nearest2d,
            # statistical
            "mean.dim": self._mean,
            "sum.dim_IntList": self._sum,
            # search
            "argmax.default": self._argmax_argmin(relax.op.argmax),
            "argmin.default": self._argmax_argmin(relax.op.argmin),
            # tensor manipulation
            "cat.default": self._cat,
            "clamp.Tensor": self._clamp,
            "concat.default": self._cat,
            "copy_.default": self._copy_,
            "cumsum.default": self._cumsum,
            "expand.default": self._expand,
            "expand_as.default": self._expand_as,
<<<<<<< HEAD
=======
            "flip.default": self._flip,
            "gather.default": self._gather,
>>>>>>> adce5a47
            "permute.default": self._permute,
            "repeat.default": self._repeat,
            "select.int": self._select,
            "slice.Tensor": self._slice,
            "split.Tensor": self._split,
            "squeeze.default": self._squeeze,
            "squeeze.dim": self._squeeze,
            "take.default": self._take,
            "tile.default": self._tile,
            "transpose.int": self._transpose,
            "unsqueeze.default": lambda node: self.block_builder.emit(
                relax.op.expand_dims(self.env[node.args[0]], node.args[1])
            ),
            "view.default": self._reshape,
            "reshape.default": self._reshape,
            # tensor creation
            "_to_copy.default": self._to_copy,
            "lift_fresh_copy.default": self._to_copy,
            "detach.default": self._detach,
            "detach_.default": self._detach,
            "arange.start": self._arange,
            "contiguous.default": lambda node: self.env[node.args[0]],  # no-op
            "clone.default": lambda node: self.env[node.args[0]],
            "empty.memory_format": self._empty,
            "empty_like.default": self._empty_like,
            "fill.Scalar": self._fill,
            "new_ones.default": self._new_ones,
            "one_hot.default": self._one_hot,
            # other
            "getitem": self._getitem,
        }

    def create_input_vars(
        self, exported_program: torch.export.ExportedProgram
    ) -> Tuple[Dict[str, relax.Var], Dict[str, relax.Var]]:
        """Create relax input vars."""
        parameters_buffers_constants = OrderedDict()
        user_inputs = OrderedDict()
        for spec in exported_program.graph_signature.input_specs:
            name_hint = spec.arg.name
            if spec.kind is torch.export.graph_signature.InputKind.CONSTANT_TENSOR:
                shape = exported_program.tensor_constants[spec.target].shape
                torch_dtype = exported_program.tensor_constants[spec.target].dtype
            elif spec.kind is torch.export.graph_signature.InputKind.USER_INPUT:
                for node in exported_program.graph.find_nodes(op="placeholder", target=spec.target):
                    if node.name == name_hint:
                        shape = node.meta["tensor_meta"].shape
                        torch_dtype = node.meta["tensor_meta"].dtype
                        break
            else:
                # PARAMETER or BUFFER
                shape = exported_program.state_dict[spec.target].shape
                torch_dtype = exported_program.state_dict[spec.target].dtype

            dtype = self._convert_data_type(torch_dtype)
            relax_var = relax.Var(name_hint, relax.TensorStructInfo(shape, dtype))
            if spec.kind is torch.export.graph_signature.InputKind.USER_INPUT:
                user_inputs[name_hint] = relax_var
            else:
                parameters_buffers_constants[name_hint] = relax_var

        return parameters_buffers_constants, user_inputs

    def from_exported_program(
        self,
        exported_program: torch.export.ExportedProgram,
        keep_params_as_input: bool,
        unwrap_unit_return_tuple: bool,
        no_bind_return_tuple: bool,
    ) -> tvm.IRModule:
        """Convert a PyTorch ExportedProgram to a Relax program."""
        from torch import fx  # type: ignore

        # Create input variables.
        parameter_buffer_constant_vars, user_input_vars = self.create_input_vars(exported_program)
        inputs_vars = user_input_vars.copy()
        inputs_vars.update(parameter_buffer_constant_vars)

        # Initialize the block builder with a function and a dataflow block.
        self.block_builder = relax.BlockBuilder()
        func_name = "main"
        func_attrs = {"num_input": len(user_input_vars)} if keep_params_as_input else None

        nodes: List[fx.Node] = exported_program.graph.nodes
        with self.block_builder.function(
            name=func_name, params=list(inputs_vars.values()).copy(), attrs=func_attrs
        ):
            output = None
            with self.block_builder.dataflow():
                # Translate the model.
                for node in nodes:
                    if node.op == "placeholder":
                        if "grapharg" in node.meta and node.meta["grapharg"].fake_tensor is None:
                            # Ignore sym input
                            continue

                        self.env[node] = inputs_vars[node.name]
                    elif node.op == "output":
                        args = self.retrieve_args(node)
                        assert len(args) == 1
                        assert isinstance(args[0], (tuple, relax.Tuple))

                        if unwrap_unit_return_tuple and len(args[0]) == 1:
                            output = self.block_builder.emit_output(args[0][0])
                        elif no_bind_return_tuple:
                            output = []
                            for ret in args[0]:
                                output.append(self.block_builder.emit_output(ret))
                        else:
                            output = self.block_builder.emit_output(args[0])
                        break
                    elif node.op == "get_attr":
                        self.env[node] = getattr(exported_program.graph_module, node.target)
                    elif node.op == "call_function":
                        func_name = node.target.__name__
                        assert (
                            func_name in self.convert_map
                        ), f"Unsupported function type {func_name}"
                        self.env[node] = self.convert_map[func_name](node)
                    else:
                        raise ValueError(f"Unsupported op {node.op}")
            assert output is not None
            self.block_builder.emit_func_output(output)

        to_bind_parameters = ChainMap(
            OrderedDict(exported_program.named_buffers()), exported_program.constants
        )
        if not keep_params_as_input:
            to_bind_parameters = to_bind_parameters.new_child(
                OrderedDict(exported_program.named_parameters())
            )

        binding = {}
        for tensor_name, tensor_value in to_bind_parameters.items():
            # find relax var name from graph signature
            for spec in exported_program.graph_signature.input_specs:
                if tensor_name == spec.target:
                    bind_name = spec.arg.name
                    break
            binding[bind_name] = tvm.nd.from_dlpack(tensor_value.detach())

        mod = self.block_builder.get()
        mod = relax.transform.BindParams("main", binding)(mod)

        if keep_params_as_input:
            parameters = dict(exported_program.named_parameters())
            params = [tvm.nd.from_dlpack(p.detach()) for p in parameters.values()]
            mod["main"] = mod["main"].with_attr("params", params)

        return mod


def from_exported_program(
    exported_program: torch.export.ExportedProgram,
    *,
    keep_params_as_input: bool = False,
    unwrap_unit_return_tuple: bool = False,
    no_bind_return_tuple: bool = False,
) -> tvm.IRModule:
    """Convert a PyTorch ExportedProgram to a Relax program

    Parameters
    ----------
    exported_program : torch.export.ExportedProgram
        The PyTorch ExportedProgram to convert.

    keep_params_as_input : bool
        Whether to keep model parameters as input variables.

    unwrap_unit_return_tuple : bool
        A boolean flag indicating if to the return value when it is an unit tuple.
        When the return value is not a unit tuple, no unwrap will take place.

    no_bind_return_tuple : bool
        A boolean flag indicating whether to bind the return tuple as a relax var.
        If the flag is true and the return value is a tuple, it will not bind it to a var.

    Returns
    -------
    output : tvm.IRModule
        The import result IRModule, with the function "main" containing the
        translated logic.

    Examples
    --------
    Users can use the torch.export.export() to extract a torch.export.ExportedProgram
    from a PyTorch model. The following codes show how to convert a PyTorch model to
    a Relax program.

    .. code-block:: python

        # Import the importer.
        import tvm
        from tvm.relax.frontend.torch import from_exported_program
        import torch
        from torch.export import export

        # Define the module
        class MyModule(torch.nn.Module):
            def __init__(self):
                super().__init__()
                self.linear = torch.nn.Linear(in_features=10, out_features=7, bias=True)

            def forward(self, input):
                return self.linear(input)

        # Instantiate the model and create the input info dict.
        torch_model = MyModule()

        # Use torch.export.export() to convert the PyTorch model into ExportedProgram.
        example_args = (torch.rand(128, 10, dtype=torch.float32),)
        exported_program = export(torch_model, args=example_args)

        # Use the importer to import the ExportedProgram to Relax.
        mod: tvm.IRModule = from_exported_program(exported_program)
    """
    # decompose into Core ATen operators
    exported_program.run_decompositions()

    return ExportedProgramImporter().from_exported_program(
        exported_program,
        keep_params_as_input,
        unwrap_unit_return_tuple,
        no_bind_return_tuple,
    )<|MERGE_RESOLUTION|>--- conflicted
+++ resolved
@@ -92,16 +92,12 @@
         )
 
     def _upsample_impl(
-<<<<<<< HEAD
-        self, x: relax.Expr, size, scale_factor, method: str, align_corners: bool,  
-=======
         self,
         x: relax.Expr,
         size,
         scale_factor,
         method: str,
         align_corners: bool,
->>>>>>> adce5a47
     ) -> relax.Var:
         coord_trans = "align_corners" if align_corners else "half_pixel"
 
@@ -129,20 +125,13 @@
             node.args[2] if len(node.args) > 2 else node.kwargs.get("align_corners", True)
         )
         scale_factor = node.args[3] if len(node.args) > 3 else node.kwargs.get("scale_factor", 1)
-<<<<<<< HEAD
-        return self._upsample_impl(x, size=size, scale_factor=scale_factor, 
-                                   method="linear", align_corners=align_corners)
-=======
         return self._upsample_impl(
             x, size=size, scale_factor=scale_factor, method="linear", align_corners=align_corners
         )
->>>>>>> adce5a47
 
     def _upsample_nearest2d(self, node: fx.node) -> relax.Var:
         x = self.env[node.args[0]]
         size = node.args[1] if len(node.args) > 1 else node.kwargs.get("size", None)
-<<<<<<< HEAD
-=======
 
         if size:
             scale_factor = None  # Can only define size or scale_factor, not both
@@ -168,7 +157,6 @@
             method="nearest_neighbor",
             align_corners=align_corners,
         )
->>>>>>> adce5a47
 
         if size:
             scale_factor = None # Can only define size or scale_factor, not both
@@ -349,11 +337,8 @@
             "cumsum.default": self._cumsum,
             "expand.default": self._expand,
             "expand_as.default": self._expand_as,
-<<<<<<< HEAD
-=======
             "flip.default": self._flip,
             "gather.default": self._gather,
->>>>>>> adce5a47
             "permute.default": self._permute,
             "repeat.default": self._repeat,
             "select.int": self._select,
