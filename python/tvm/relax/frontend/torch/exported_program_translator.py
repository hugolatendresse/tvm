--- conflicted
+++ resolved
@@ -160,33 +160,13 @@
         align_corners = (
             node.args[2] if len(node.args) > 2 else node.kwargs.get("align_corners", True)
         )
-<<<<<<< HEAD
-        scale_factor = node.args[3] if len(node.args) > 3 else node.kwargs.get("scale_factor", 1) # TODO non-sense to default to 1! Understand why "None" doesn't work!
-=======
         scale_factor = node.args[3] if len(node.args) > 3 else node.kwargs.get("scale_factor", 1)
->>>>>>> 1ff31031
         return self._upsample_impl(x, size=size, scale_factor=scale_factor, 
                                    method="linear", align_corners=align_corners)
 
     def _upsample_nearest2d(self, node: fx.node) -> relax.Var:
         x = self.env[node.args[0]]
         size = node.args[1] if len(node.args) > 1 else node.kwargs.get("size", None)
-<<<<<<< HEAD
-
-        if size:
-            scale_factor = None # Can only define size or scale_factor, not both
-            align_corners = node.args[2] if len(node.args) > 2 else node.kwargs.get("align_corners", None) 
-                
-        else:
-            # TODO figure out why pytorch passes a list [scale_factor,scale_factor] instead of just an int. Passing first element for now
-            scale_factor = node.args[2][0] if len(node.args) > 2 else node.kwargs.get("scale_factor", 1) # TODO non-sense to default to 1! Understand why "None" doesn't work!
-            align_corners = node.args[3] if len(node.args) > 3 else node.kwargs.get("align_corners", None) # TODO pytorch defaults to None
-          
-        return self._upsample_impl(x, size=size, scale_factor=scale_factor, 
-                                   method="nearest_neighbor", 
-                                   align_corners=align_corners)
-=======
->>>>>>> 1ff31031
 
         if size:
             scale_factor = None # Can only define size or scale_factor, not both
