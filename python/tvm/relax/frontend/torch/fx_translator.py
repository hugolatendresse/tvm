# Licensed to the Apache Software Foundation (ASF) under one
# or more contributor license agreements.  See the NOTICE file
# distributed with this work for additional information
# regarding copyright ownership.  The ASF licenses this file
# to you under the Apache License, Version 2.0 (the
# "License"); you may not use this file except in compliance
# with the License.  You may obtain a copy of the License at
#
#   http://www.apache.org/licenses/LICENSE-2.0
#
# Unless required by applicable law or agreed to in writing,
# software distributed under the License is distributed on an
# "AS IS" BASIS, WITHOUT WARRANTIES OR CONDITIONS OF ANY
# KIND, either express or implied.  See the License for the
# specific language governing permissions and limitations
# under the License.

# pylint: disable=invalid-name, inconsistent-return-statements, unidiomatic-typecheck
# pylint: disable=import-outside-toplevel
"""PyTorch FX frontend of Relax."""
from functools import partial, reduce
from typing import Callable, Dict, List, Tuple, Union

import tvm
from tvm import relax

from .base_fx_graph_translator import BaseFXGraphImporter


class TorchFXImporter(BaseFXGraphImporter):
    """An importer from PyTorch FX to Relax."""

    import torch  # type: ignore
    from torch import fx

    def __init__(self) -> None:
        import torch  # type: ignore

        super().__init__()
        self.named_modules: Dict[str, torch.Module] = None

    ########## Utilities ##########

    def _fetch_attr(self, model, target: str):
        import torch  # type: ignore

        target_atoms = target.split(".")
        attr_itr = model
        for i, atom in enumerate(target_atoms):
            if not hasattr(attr_itr, atom):
                raise RuntimeError(
                    f"Node referenced non existing target {'.'.join(target_atoms[:i])}"
                )
            attr_itr = getattr(attr_itr, atom)
        if isinstance(attr_itr, torch.Tensor):
            # Its possible for the resulting tensor to be a parameter.
            # If so, return the parameter instead.
            if attr_itr in self.params:
                return self.params[attr_itr]
            return self._convert_torch_tensor_to_relax(attr_itr)
        return attr_itr

    ########## Unary Ops ##########

    def _reciprocal(self, node: fx.Node) -> relax.Var:
        x = self.env[node.args[0]]
        return self.block_builder.emit(relax.op.divide(relax.const(1.0, x.struct_info.dtype), x))

    def _leakyrelu_module(self, node: fx.Node) -> relax.Var:
        x = self.env[node.args[0]]
        module = self.named_modules[node.target]
        alpha = module.negative_slope
        return self.block_builder.emit(relax.op.nn.leakyrelu(x, alpha))

    def _softplus_module(self, node: fx.Node) -> relax.Var:
        x = self.env[node.args[0]]
        module = self.named_modules[node.target]
        beta = module.beta
        threshold = module.threshold
        return self.block_builder.emit(relax.op.nn.softplus(x, beta, threshold))

    def _log2(self, node: fx.Node) -> relax.Var:
        x = self.env[node.args[0]]
        return self.block_builder.emit(
            relax.op.divide(relax.op.log(x), relax.const(0.6931471805599453, x.struct_info.dtype))
        )

    def _log10(self, node: fx.Node) -> relax.Var:
        x = self.env[node.args[0]]
        return self.block_builder.emit(
            relax.op.divide(relax.op.log(x), relax.const(2.302585092994046, x.struct_info.dtype))
        )

    def _log1p(self, node: fx.Node) -> relax.Var:
        x = self.env[node.args[0]]
        one = relax.const(1, x.struct_info.dtype)
        return self.block_builder.emit(relax.op.log(relax.op.add(x, one)))

    def _log_softmax_module(self, node: fx.Node) -> relax.Var:
        x = self.env[node.args[0]]
        module = self.named_modules[node.target]
        dim = module.dim
        assert dim is not None
        return self.block_builder.emit(relax.op.nn.log_softmax(x, dim))

    def _softmax_module(self, node: fx.Node) -> relax.Var:
        x = self.env[node.args[0]]
        module = self.named_modules[node.target]
        dim = module.dim
        assert dim is not None
        return self.block_builder.emit(relax.op.nn.softmax(x, dim))

    def _inplace_tril_triu(self, op: Callable) -> Callable:
        from torch import fx

        def convert(node: fx.Node) -> relax.Var:
            x = self.env[node.args[0]]
            k = node.args[1] if len(node.args) > 1 else 0
            assert isinstance(k, int)

            mutated = self.block_builder.emit(op(x, k))
            self.env[node.args[0]] = mutated
            return mutated

        return convert

    ########## Neural Network ##########

    def _adaptive_avg_pool2d_module(self, node: fx.Node) -> relax.Var:
        module = self.named_modules[node.target]
        x = self.env[node.args[0]]
        output_size = module.output_size
        return self.block_builder.emit(
            relax.op.nn.adaptive_avg_pool2d(x, output_size, layout="NCHW")
        )

    def _avg_pool2d_module(self, node: fx.Node) -> relax.Var:
        x = self.env[node.args[0]]
        module = self.named_modules[node.target]
        kernel_size = module.kernel_size
        stride = module.stride
        padding = module.padding
        ceil_mode = module.ceil_mode
        return self._avg_pool2d_impl(x, kernel_size, stride, padding, ceil_mode)

    def _batch_norm_2d_module(self, node: fx.Node) -> relax.Var:
        x = self.env[node.args[0]]
        module = self.named_modules[node.target]
        weight = self.params[module.weight]
        bias = self.params[module.bias]
        running_mean = self._convert_torch_tensor_to_relax(module.running_mean)
        running_var = self._convert_torch_tensor_to_relax(module.running_var)
        eps = module.eps

        res_tuple = self.block_builder.emit(
            relax.op.nn.batch_norm(
                x,
                weight,
                bias,
                running_mean,
                running_var,
                axis=1,
                epsilon=eps,
            )
        )

        return self.block_builder.emit(relax.TupleGetItem(res_tuple, 0))

    def _conv_transpose1d_module(self, node: fx.Node) -> relax.Var:
        x = self.env[node.args[0]]
        module = self.named_modules[node.target]
        weight = self.params[module.weight]
        bias = self.params.get(module.bias, None)

        return self._conv_transpose1d_impl(
            x,
            weight,
            bias=bias,
            strides=module.stride,
            padding=module.padding,
            dilation=module.dilation,
            groups=module.groups,
        )

    def _conv_transpose2d_module(self, node: fx.Node) -> relax.Var:
        x = self.env[node.args[0]]
        module = self.named_modules[node.target]
        weight = self.params[module.weight]
        bias = self.params.get(module.bias, None)

        return self._conv_transpose2d_impl(
            x,
            weight,
            bias=bias,
            strides=module.stride,
            padding=module.padding,
            dilation=module.dilation,
            groups=module.groups,
        )

    def _conv1d_module(self, node: fx.Node) -> relax.Var:
        x = self.env[node.args[0]]
        module = self.named_modules[node.target]
        weight = self.params[module.weight]
        bias = self.params.get(module.bias, None)

        return self._conv1d_impl(
            x,
            weight,
            bias=bias,
            strides=module.stride,
            padding=module.padding,
            dilation=module.dilation,
            groups=module.groups,
        )

    def _conv2d_module(self, node: fx.Node) -> relax.Var:
        x = self.env[node.args[0]]
        module = self.named_modules[node.target]
        weight = self.params[module.weight]
        bias = self.params.get(module.bias, None)

        return self._conv2d_impl(
            x,
            weight,
            bias=bias,
            strides=module.stride,
            padding=module.padding,
            dilation=module.dilation,
            groups=module.groups,
        )

    def _conv3d_module(self, node: fx.Node) -> relax.Var:
        x = self.env[node.args[0]]
        module = self.named_modules[node.target]
        weight = self.params[module.weight]
        bias = self.params.get(module.bias, None)

        return self._conv3d_impl(
            x,
            weight,
            bias=bias,
            strides=module.stride,
            padding=module.padding,
            dilation=module.dilation,
            groups=module.groups,
        )

    def _cross_entropy(self, node: fx.Node) -> relax.Expr:
        preds = self.env[node.args[0]]
        targets = self.env[node.args[1]]
        weights = self.env.get(node.kwargs["weight"], None)
        reduction = node.kwargs["reduction"]
        ignore_index = node.kwargs["ignore_index"]

        return self.block_builder.emit(
            relax.op.nn.nll_loss(
                relax.op.nn.log_softmax(preds), targets, weights, reduction, ignore_index
            )
        )

    def _cross_entropy_module(self, node: fx.Node) -> relax.Expr:
        preds = self.env[node.args[0]]
        targets = self.env[node.args[1]]
        module = self.named_modules[node.target]

        weights = module.weight
        if weights is not None:
            if weights in self.params:
                weights = self.params[weights]
            else:
                weights = relax.const(weights.numpy(), preds.struct_info.dtype)

        reduction = module.reduction
        ignore_index = module.ignore_index

        return self.block_builder.emit(
            relax.op.nn.nll_loss(
                relax.op.nn.log_softmax(preds), targets, weights, reduction, ignore_index
            )
        )

    def _embedding_module(self, node: fx.Node) -> relax.Var:
        x = self.env[node.args[0]]
        module = self.named_modules[node.target]
        weight = self.params[module.weight]
        return self._embedding_impl(x, weight)

    def _group_norm_module(self, node: fx.Node) -> relax.Var:
        import torch  # type: ignore

        x = self.env[node.args[0]]
        module = self.named_modules[node.target]
        num_groups = module.num_groups
        if module.affine:
            gamma = self.params[module.weight]
            beta = self.params[module.bias]
        else:
            gamma = relax.const(torch.ones_like(module.num_channels), x.checked_type)
            beta = relax.const(torch.zeros_like(module.num_channels), x.checked_type)
        eps = module.eps

        dim = len(self.shape_of(x))
        return self.block_builder.emit(
            relax.op.nn.group_norm(
                x,
                gamma,
                beta,
                num_groups=num_groups,
                channel_axis=1,
                axes=list(range(2, dim)),
                epsilon=eps,
            )
        )

    def _interpolate(self, node: fx.Node) -> relax.Var:
        # torch.nn.functional.interpolate(
        #   input, size=None, scale_factor=None, mode='nearest', align_corners=None,
        #   recompute_scale_factor=None, antialias=False)
        # (TODO) this is a temporary implementation for interpolate that only considers NCHW layout
        data = self.env[node.args[0]]
        size = (
            node.args[1]
            if len(node.args) > 1
            else (node.kwargs["size"] if "size" in node.kwargs else None)
        )
        scale_factor = (
            node.args[2]
            if len(node.args) > 2
            else (node.kwargs["scale_factor"] if "scale_factor" in node.kwargs else None)
        )
        method = (
            node.args[3]
            if len(node.args) > 3
            else (node.kwargs["mode"] if "mode" in node.kwargs else "nearest")
        )
        align_corners = (
            node.args[4]
            if len(node.args) > 4
            else (node.kwargs["align_corners"] if "align_corners" in node.kwargs else None)
        )
        recompute_scale_factor = (
            node.args[5]
            if len(node.args) > 5
            else (
                node.kwargs["recompute_scale_factor"]
                if "recompute_scale_factor" in node.kwargs
                else None
            )
        )
        antialias = (
            node.args[6]
            if len(node.args) > 6
            else (node.kwargs["antialias"] if "antialias" in node.kwargs else False)
        )

        assert recompute_scale_factor is None
        assert antialias is False

        if size is None:
            shape = self.shape_of(data)
            assert isinstance(shape, relax.ShapeExpr)
            if isinstance(scale_factor, tuple):
                assert len(scale_factor) == len(shape) - 2
                size = tuple(
                    int(shape[i].value * scale_factor[i - 2]) for i in range(2, len(shape))
                )
            else:
                size = tuple(int(shape[i].value * scale_factor) for i in range(2, len(shape)))

        if method.startswith("nearest"):
            method = "nearest_neighbor"
        elif method[0:2] == "bi":
            method = method[2:]

        if method == "nearest_neighbor":
            coord_trans = "asymmetric"
        elif align_corners:
            coord_trans = "align_corners"
        else:
            coord_trans = "half_pixel"

        return self.block_builder.emit(
            relax.op.image.resize2d(
                data, size, layout="NCHW", method=method, coordinate_transformation_mode=coord_trans
            )
        )

    def _linear_module(self, node: fx.Node) -> relax.Var:
        x = self.env[node.args[0]]
        module = self.named_modules[node.target]
        weight = self.params[module.weight]
        bias = self.params.get(module.bias, None)
        return self.block_builder.emit(relax.op.linear(x, weight, bias, "float32"))

    def _max_pool2d_module(self, node: fx.Node) -> relax.Var:
        x = self.env[node.args[0]]
        module = self.named_modules[node.target]
        kernel_size = module.kernel_size
        stride = module.stride
        padding = module.padding
        dilation = module.dilation
        ceil_mode = module.ceil_mode

        return self._max_pool2d_impl(x, kernel_size, stride, padding, dilation, ceil_mode)

    ########## Linear Interpolation ##########

    def _lerp(self, node: fx.Node) -> relax.Var:
        start = self.env[node.args[0]]
        end = self.env[node.args[1]]
        weight = self.env[node.args[2]]
        return self.block_builder.emit(
            relax.op.add(start, relax.op.multiply(weight, relax.op.subtract(end, start)))
        )

    ########## Manipulation ##########

    def _chunk(self, node: fx.Node) -> relax.Var:
        x = self.env[node.args[0]]
        chunks = node.args[1]
        dim = node.args[2] if len(node.args) > 2 else node.kwargs.get("dim", 0)
        return self.block_builder.emit(relax.op.split(x, chunks, dim))

    def _flatten_module(self, node: fx.Node) -> relax.Var:
        x = self.env[node.args[0]]
        module = self.named_modules[node.target]
        start_dim = module.start_dim
        end_dim = module.end_dim
        return self._flatten_impl(x, start_dim, end_dim)

    def _narrow(self, node: fx.Node) -> relax.Var:
        x = self.env[node.args[0]]
        dim = node.args[1]
        start = node.args[2]
        length = node.args[3]
        return self.block_builder.emit(relax.op.strided_slice(x, [dim], [start], [length]))

    def _numel(self, node: fx.Node) -> relax.Var:
        x = self.env[node.args[0]]
        shape = self.shape_of(x)
        return relax.const(reduce(lambda x, y: x * y, [s.value for s in shape]), "int32")

    def _select(self, node: fx.Node) -> relax.Var:
        x = self.env[node.args[0]]
        dim = node.args[1]
        index = relax.const(node.args[2], "int64")
        return self.block_builder.emit(relax.op.take(x, index, dim))

    def _size(self, node: fx.Node) -> relax.Expr:
        x = self.env[node.args[0]]
        shape = self.shape_of(x)
        if len(node.args) == 1:
            assert isinstance(shape, relax.ShapeExpr)
            return shape
        assert len(node.args) == 2
        idx = node.args[1]
        return self.shape_of(x)[idx].value

    ########## Creation ##########

    def _inplace_fill(self, node: fx.Node) -> relax.Var:
        args = self.retrieve_args(node)
        x = args[0]
        dtype = x.struct_info.dtype
        value = args[1] if isinstance(args[1], relax.Expr) else relax.const(args[1], dtype)
        filled = self.block_builder.emit(relax.op.full(x.struct_info.shape, value, dtype))
        self.env[node.args[0]] = filled
        return filled

<<<<<<< HEAD
    def _full(self, node: fx.Node) -> relax.Var:
        import torch

        args = self.retrieve_args(node)
        size = relax.ShapeExpr(args[0] if isinstance(args[0], (list, tuple)) else (args[0],))
        dtype = self._convert_data_type(
            node.kwargs.get("dtype", torch.get_default_dtype()), self.env
        )
        value = args[1] if isinstance(args[1], relax.expr.Constant) else relax.const(args[1], dtype)
        return self.block_builder.emit(
            relax.op.full(
                size,
                value,
                dtype,
            )
        )

=======
>>>>>>> f0816568
    def _inplace_masked_fill(self, node: fx.Node) -> relax.Var:
        x = self.env[node.args[0]]
        mask = self.env[node.args[1]]
        value = node.args[2]
        rx_value = relax.const(value)
        values = self.block_builder.emit(relax.op.full_like(x, rx_value))
        output = self.block_builder.emit(relax.op.where(mask, values, x))
        self.env[node.args[0]] = output
        return output

    def _masked_fill(self, node: fx.Node) -> relax.Var:
        x = self.env[node.args[0]]
        mask = self.env[node.args[1]]
        rx_value = relax.const(node.args[2])
        values = self.block_builder.emit(relax.op.full_like(x, rx_value))
        return self.block_builder.emit(relax.op.where(mask, values, x))

    def _masked_scatter(self, node: fx.Node) -> relax.Var:
        x = self.env[node.args[0]]
        mask = self.env[node.args[1]]
        source = self.env[node.args[2]]
        ndim = len(mask.struct_info.shape)
        if ndim == 1:
            index = self.block_builder.emit(relax.op.cumsum(mask, 0, dtype="int32"))
            index = self.block_builder.emit(relax.op.subtract(index, relax.const(1, "int32")))
            gathered_source = self.block_builder.emit(relax.op.take(source, index, axis=0))
        else:
            f_mask = self.block_builder.emit(relax.op.reshape(mask, [-1]))
            index = self.block_builder.emit(relax.op.cumsum(f_mask, 0, dtype="int32"))
            index = self.block_builder.emit(relax.op.subtract(index, relax.const(1, "int32")))
            source_shape = [-1] + [
                s for idx, s in enumerate(source.struct_info.shape) if idx >= ndim
            ]
            f_source = self.block_builder.emit(relax.op.reshape(source, source_shape))
            gathered_source = self.block_builder.emit(relax.op.take(f_source, index, axis=0))
            gathered_source = self.block_builder.emit(
                relax.op.reshape(gathered_source, x.struct_info.shape)
            )
        if ndim != len(x.struct_info.shape):
            mask = self.block_builder.emit(relax.op.broadcast_to(mask, x.struct_info.shape))
        return self.block_builder.emit(relax.op.where(mask, gathered_source, x))

    def _one_hot(self, node: fx.Node) -> relax.Var:
        x = self.env[node.args[0]]
        num_classes = node.args[1] if len(node.args) > 1 else node.kwargs.get("num_classes")
        if num_classes is None:
            raise ValueError("num_classes not found in node.args or node.kwargs")
        on_value = node.args[2] if len(node.args) > 2 else node.kwargs.get("on_value", 1)
        off_value = node.args[3] if len(node.args) > 3 else node.kwargs.get("off_value", 0)
        axis = node.args[4] if len(node.args) > 4 else node.kwargs.get("axis", -1)
        on_value = relax.PrimValue(on_value)
        off_value = relax.PrimValue(off_value)
        return self.block_builder.emit(relax.op.one_hot(x, on_value, off_value, num_classes, axis))

    def _tensor(self, node: fx.Node) -> relax.Var:
        dtype = node.kwargs.get("dtype", None)
        if isinstance(node.args[0], float):
            return relax.const(node.args[0], dtype if dtype is not None else "float32")
        elif isinstance(node.args[0], int):
            return relax.const(node.args[0], dtype if dtype is not None else "int64")
        raise ValueError("torch.tensor with value not a float or int is not accepted")

    ########## DataType ##########

    def _float(self, node: fx.Node) -> relax.Var:
        return self.block_builder.emit(relax.op.astype(self.env[node.args[0]], "float32"))

    def _half(self, node: fx.Node) -> relax.Var:
        return self.block_builder.emit(relax.op.astype(self.env[node.args[0]], "float16"))

    def _is_floating_point(self, node: fx.Node) -> relax.Var:
        x = self.env[node.args[0]]
        return relax.const(
            x.struct_info.dtype in ["float16", "float32", "float64", "bfloat16"], "bool"
        )

    def _type(self, node: fx.Node) -> relax.Var:
        x = self.env[node.args[0]]
        dtype = TorchFXImporter._convert_data_type(node.args[1], self.env)
        return self.block_builder.emit(relax.op.astype(x, dtype))

    ########## Others ##########

    def _getattr(self, node: fx.Node) -> relax.Var:
        if isinstance(self.env[node.args[0]], relax.Expr):
            if node.args[1] == "dtype":
                return self.env[node.args[0]].struct_info.dtype
            elif node.args[1] == "shape":
                return self.shape_of(self.env[node.args[0]])
        return getattr(self.env[node.args[0]], node.args[1])

    def _sym_size_int(self, node: fx.Node) -> relax.Expr:
        x = self.env[node.args[0]]
        shape = self.shape_of(x)
        idx = node.args[1]
        return self.block_builder.emit(relax.const(shape[idx].value, "int32"))

    def create_input_vars(self, input_info: List[Tuple[Tuple[int], str]]) -> List[relax.Var]:
        inputs = list()
        for idx, (shape, dtype) in enumerate(input_info):
            inputs.append(
                relax.Var(
                    f"inp_{idx}", relax.TensorStructInfo(shape, self._convert_data_type(dtype))
                )
            )
        return inputs

    def create_convert_map(
        self,
    ) -> Dict[Union[torch.nn.Module, str], Callable[[fx.Node], relax.Var]]:
        import operator

        from torch import nn

        return {
            ## call_module
            # unary
            nn.CELU: self._celu,
            nn.Dropout: lambda node: self.env[node.args[0]],
            nn.ELU: self._elu,
            nn.GELU: self._gelu,
            nn.Hardsigmoid: self._hardsigmoid,
            nn.Hardswish: self._hardswish,
            nn.Hardtanh: self._hardtanh,
            nn.Identity: lambda node: self.env[node.args[0]],
            nn.LeakyReLU: self._leakyrelu_module,
            nn.LogSoftmax: self._log_softmax_module,
            nn.ReLU: self._unary_op(relax.op.nn.relu),
            nn.ReLU6: lambda node: self.block_builder.emit(
                relax.op.clip(self.env[node.args[0]], 0, 6)
            ),
            nn.Sigmoid: self._unary_op(relax.op.sigmoid),
            nn.SELU: self._unary_op(relax.op.nn.selu),
            nn.SiLU: self._unary_op(relax.op.nn.silu),
            nn.Softmax: self._softmax_module,
            nn.Softplus: self._softplus_module,
            nn.Tanh: self._unary_op(relax.op.tanh),
            # neural network
            nn.AdaptiveAvgPool2d: self._adaptive_avg_pool2d_module,
            nn.AvgPool2d: self._avg_pool2d_module,
            nn.BatchNorm2d: self._batch_norm_2d_module,
            nn.Conv1d: self._conv1d_module,
            nn.Conv2d: self._conv2d_module,
            nn.Conv3d: self._conv3d_module,
            nn.ConvTranspose1d: self._conv_transpose1d_module,
            nn.ConvTranspose2d: self._conv_transpose2d_module,
            nn.CrossEntropyLoss: self._cross_entropy_module,
            nn.GroupNorm: self._group_norm_module,
            nn.LayerNorm: self._layer_norm_module,
            nn.Linear: self._linear_module,
            nn.MaxPool2d: self._max_pool2d_module,
            nn.modules.sparse.Embedding: self._embedding_module,
            # tensor manipulation
            nn.Flatten: self._flatten_module,
            ## call_function and call_method
            # unary
            "abs": self._unary_op(relax.op.abs),
            "acos": self._unary_op(relax.op.acos),
            "acosh": self._unary_op(relax.op.acosh),
            "asin": self._unary_op(relax.op.asin),
            "asinh": self._unary_op(relax.op.asinh),
            "atan": self._unary_op(relax.op.atan),
            "atanh": self._unary_op(relax.op.atanh),
            "bitwise_not": self._unary_op(relax.op.bitwise_not),
            "ceil": self._unary_op(relax.op.ceil),
            "celu": self._celu,
            "clamp": self._clamp,
            "cos": self._unary_op(relax.op.cos),
            "cosh": self._unary_op(relax.op.cosh),
            "dropout": lambda node: self.env[node.args[0]],
            "elu": self._elu,
            "erf": self._unary_op(relax.op.erf),
            "exp": self._unary_op(relax.op.exp),
            "floor": self._unary_op(relax.op.floor),
            "gelu": self._gelu,
            "hardsigmoid": self._hardsigmoid,
            "hardswish": self._hardswish,
            "hardtanh": self._hardtanh,
            "isfinite": self._unary_op(relax.op.isfinite),
            "isinf": self._unary_op(relax.op.isinf),
            "isnan": self._unary_op(relax.op.isnan),
            "leaky_relu": self._leakyrelu,
            "log": self._unary_op(relax.op.log),
            "log2": self._log2,
            "log10": self._log10,
            "log1p": self._log1p,
            "logical_not": self._unary_op(relax.op.logical_not),
            "log_softmax": self._log_softmax,
            "neg": self._unary_op(relax.op.negative),
            "reciprocal": self._reciprocal,
            "relu": self._unary_op(relax.op.nn.relu),
            "round": self._round,
            "rsqrt": self._unary_op(relax.op.rsqrt),
            "selu": self._unary_op(relax.op.nn.selu),
            "sigmoid": self._unary_op(relax.op.sigmoid),
            "sign": self._unary_op(relax.op.sign),
            "silu": self._unary_op(relax.op.nn.silu),
            "sin": self._unary_op(relax.op.sin),
            "sinh": self._unary_op(relax.op.sinh),
            "softmax": self._softmax,
            "softplus": self._softplus,
            "sqrt": self._unary_op(relax.op.sqrt),
            "square": self._unary_op(relax.op.square),
            "tan": self._unary_op(relax.op.tan),
            "tanh": self._unary_op(relax.op.tanh),
            "tril_": self._inplace_tril_triu(relax.op.tril),
            "tril": self._tril_triu(relax.op.tril),
            "triu_": self._inplace_tril_triu(relax.op.triu),
            "triu": self._tril_triu(relax.op.triu),
            # binary
            "add": self._binary_op(relax.op.add, operator.add),
            "and_": self._binary_op(relax.op.bitwise_and, operator.and_),
            "eq": self._binary_op(relax.op.equal, operator.eq),
            "floordiv": self._binary_op(relax.op.floor_divide, operator.floordiv),
            "ge": self._binary_op(relax.op.greater_equal, operator.ge),
            "gt": self._binary_op(relax.op.greater, operator.gt),
            "iadd": self._binary_op(relax.op.add, operator.add),
            "le": self._binary_op(relax.op.less_equal, operator.le),
            "lshift": self._binary_op(relax.op.left_shift, operator.lshift),
            "lt": self._binary_op(relax.op.less, operator.lt),
            "matmul": self._binary_op(
                partial(relax.op.linear_algebra.matmul, out_dtype="float32"), operator.matmul
            ),
            "max": self._binary_op(relax.op.maximum, max),
            "min": self._binary_op(relax.op.minimum, min),
            "mod": self._binary_op(relax.op.mod, operator.mod),
            "mul": self._binary_op(relax.op.multiply, operator.mul),
            "ne": self._binary_op(relax.op.not_equal, operator.ne),
            "pow": self._binary_op(relax.op.power, operator.pow),
            "or_": self._binary_op(relax.op.bitwise_or, operator.or_),
            "rshift": self._binary_op(relax.op.right_shift, operator.rshift),
            "sub": self._binary_op(relax.op.subtract, operator.sub),
            "truediv": self._binary_op(relax.op.divide, operator.truediv),
            "xor": self._binary_op(relax.op.bitwise_xor, operator.xor),
            # neural network
            "adaptive_avg_pool2d": self._adaptive_avg_pool2d,
            "addmm": self._addmm,
            "avg_pool2d": self._avg_pool2d,
            "baddbmm": self._baddbmm,
            "bmm": self._binary_op(
                partial(relax.op.linear_algebra.matmul, out_dtype="float32"), operator.matmul
            ),
            "conv_transpose1d": self._conv_transpose1d,
            "conv_transpose2d": self._conv_transpose2d,
            "conv1d": self._conv1d,
            "conv2d": self._conv2d,
            "conv3d": self._conv3d,
            "cross_entropy": self._cross_entropy,
            "einsum": self._einsum,
            "interpolate": self._interpolate,
            "layer_norm": self._layer_norm,
            "linear": self._linear,
            "max_pool2d": self._max_pool2d,
            "scaled_dot_product_attention": self._scaled_dot_product_attention,
            "stochastic_depth": lambda node: self.env[node.args[0]],
            "unbind": self._unbind,
            # linear interpolation
            "lerp": self._lerp,
            # statistical
            "mean": self._mean,
            "norm": self._norm,
            "prod": self._prod,
            "std": self._std,
            "sum": self._sum,
            "var": self._var,
            # search
            "argmax": self._argmax_argmin(relax.op.argmax),
            "argmin": self._argmax_argmin(relax.op.argmin),
            "where": self._where,
            # tensor manipulation
            "argsort": self._argsort,
            "broadcast_to": self._broadcast_to,
            "cat": self._cat,
            "chunk": self._chunk,
            "concat": self._cat,
            "contiguous": lambda node: self.env[node.args[0]],
            "cumprod": self._cumprod,
            "cumsum": self._cumsum,
            "expand": self._expand,
            "expand_as.default": self._expand_as,
            "flatten": self._flatten,
            "flip": self._flip,
            "gather": self._gather,
            "narrow": self._narrow,
            "numel": self._numel,
            "permute": self._permute,
            "repeat": self._repeat,
            "reshape": self._reshape,
            "scatter": self._scatter,
            "select": self._select,
            "size": self._size,
            "sort": self._sort,
            "split": self._split,
            "squeeze": self._squeeze,
            "stack": self._stack,
            "take": self._take,
            "tile": self._tile,
            "topk": self._topk,
            "transpose": self._transpose,
            "unsqueeze": lambda node: self.block_builder.emit(
                relax.op.expand_dims(self.env[node.args[0]], node.args[1])
            ),
            "view": self._reshape,
            # tensor creation
            "arange": self._arange,
            "clone": lambda node: self.env[node.args[0]],
            "empty": self._empty,
            "empty_like": self._empty_like,
            "fill_": self._inplace_fill,
            "full": self._full,
            "index_select": self._index_select,
            "masked_fill_": self._inplace_masked_fill,
            "masked_fill": self._masked_fill,
            "masked_scatter": self._masked_scatter,
            "new_ones": self._new_ones,
            "ones": self._ones,
            "one_hot": self._one_hot,
            "tensor": self._tensor,
            # datatype
            "astype": self._type,
            "float": self._float,
            "half": self._half,
            "is_floating_point": self._is_floating_point,
            "to": self._to,
            "type": self._type,
            # other
            "getattr": self._getattr,
            "getitem": self._getitem,
            "sym_size.int": self._sym_size_int,
        }

    def update_convert_map(self, custom_convert_map: dict):
        """Update self.convert_map with custom convert map

        Parameters
        ----------
        custom_convert_map : Dictionary of str to Relax op
            A custom op conversion map in the same format as self.convert_map
        """

        self.convert_map.update(custom_convert_map)

    def from_fx(
        self,
        model,
        input_info: List[Tuple[Tuple[int], str]],
        keep_params_as_input: bool,
        unwrap_unit_return_tuple: bool,
        no_bind_return_tuple: bool,
        custom_convert_map: dict = None,
    ) -> tvm.IRModule:
        """Convert a PyTorch FX GraphModule to a Relax program."""
        from torch import fx

        if custom_convert_map:
            custom_ops = set(custom_convert_map.keys())
            self.update_convert_map(custom_convert_map)
        else:
            custom_ops = set()
        self.named_modules = dict(model.named_modules())

        graph: fx.Graph = model.graph

        # Create input variables.
        inputs = self.create_input_vars(input_info)

        # Initialize the block builder with a function and a dataflow block.
        func_name = "main"
        self.block_builder = relax.BlockBuilder()
        params = []
        if keep_params_as_input:
            func_attrs = {"num_input": len(inputs)}
            for name, param in sorted(model.named_parameters(), key=lambda x: x[0]):
                shape = param.data.shape
                dtype = self._convert_data_type(str(param.data.dtype))
                inputs.append(relax.Var(name, relax.TensorStructInfo(shape, dtype)))
                self.params[param] = inputs[-1]
                params.append(tvm.nd.array(param.data.cpu().numpy()))
        else:
            func_attrs = None

        # Find all the missing function types
        self._check_unsupported_func_type(graph.nodes)

        with self.block_builder.function(name=func_name, params=inputs.copy(), attrs=func_attrs):
            output = None
            with self.block_builder.dataflow():

                # Translate model parameters.
                for _, param in model.named_parameters():
                    shape = param.data.shape
                    dtype = self._convert_data_type(str(param.data.dtype))
                    if dtype in ("float32", "float16"):
                        if not keep_params_as_input:
                            self.params[param] = self._convert_torch_tensor_to_relax(param)
                    else:
                        raise ValueError("Unsupported data type for model parameters: %s" % dtype)
                # Translate the model.
                for node in graph.nodes:
                    if node.op == "placeholder":
                        assert len(inputs) > 0, "Provided inputs is less than actual inputs"
                        if "grapharg" in node.meta and node.meta["grapharg"].fake_tensor is None:
                            # Ignore sym input
                            continue

                        self.env[node] = inputs.pop(0)
                    elif node.op == "output":
                        args = self.retrieve_args(node)
                        assert len(args) == 1

                        # return tuple
                        if isinstance(args[0], (tuple, list, relax.Tuple)):
                            # unit tuple
                            if unwrap_unit_return_tuple and len(args[0]) == 1:
                                output = self.block_builder.emit_output(args[0][0])
                            elif no_bind_return_tuple:
                                output = []
                                for ret in args[0]:
                                    output.append(self.block_builder.emit_output(ret))

                        if output is None:
                            output = self.block_builder.emit_output(args[0])
                        break
                    elif node.op == "get_attr":
                        self.env[node] = self._fetch_attr(model, node.target)
                    elif node.op == "call_module":
                        module = self.named_modules[node.target]
                        assert (
                            type(module) in self.convert_map
                        ), f"Unsupported module type {type(module)}"
                        self.env[node] = self.convert_map[type(module)](node)
                    elif node.op == "call_function":
                        func_name = node.target.__name__
                        if func_name in custom_ops:
                            self.env[node] = self.convert_map[func_name](node, self)
                        else:
                            self.env[node] = self.convert_map[func_name](node)
                    elif node.op == "call_method":
                        assert (
                            node.target in self.convert_map
                        ), f"Unsupported function target {node.target}"
                        self.env[node] = self.convert_map[node.target](node)
                    else:
                        raise ValueError(f"Unsupported op {node.op}")
            assert output is not None
            self.block_builder.emit_func_output(output)

        mod = self.block_builder.get()
        if keep_params_as_input:
            mod["main"] = mod["main"].with_attr("params", params)
        return mod


def from_fx(
    model,
    input_info: List[Tuple[Tuple[int], str]],
    *,
    keep_params_as_input: bool = False,
    unwrap_unit_return_tuple: bool = False,
    no_bind_return_tuple: bool = False,
    custom_convert_map: dict = None,
) -> tvm.IRModule:
    """Convert a PyTorch FX GraphModule to a Relax program

    Parameters
    ----------
    model : fx.GraphModule
        The PyTorch FX GraphModule to convert.

    input_info : List[Tuple[Tuple[int], str]]
        A list of shapes and data types of input tensors.

    keep_params_as_input : bool
        Whether to keep model parameters as input variables.

    unwrap_unit_return_tuple : bool
        A boolean flag indicating if to the return value when it is an unit tuple.
        When the return value is not a unit tuple, no unwrap will take place.

    no_bind_return_tuple : bool
        A boolean flag indicating whether to bind the return tuple as a relax var.
        If the flag is true and the return value is a tuple, it will not bind it to a var.

    custom_convert_map : Dictionary of str to Relax op
        A custom op conversion map in the same format as TorchFXImporter.convert_map

    Returns
    -------
    output : tvm.IRModule
        The import result IRModule, with the function "main" containing the
        translated logic.
        If `keep_params_as_input` is true, the "main" function have an attribute
        "params" that contains the weights of the input model. The weights
        can be detached by `relax.frontend.detach_params`.

    Examples
    --------
    Users can use the FX tracer or dynamo.export() to extract
    a fx.GraphModule from a PyTorch model. The following codes show
    how to convert a PyTorch model to a Relax program.

    .. code-block:: python

        # Import the importer.
        import numpy as np
        import torch
        from tvm.relax.frontend.torch_fx import from_fx
        from torch import _dynamo as dynamo

        # Define the module
        class MyModule(torch.nn.Module):
            def __init__(self):
                super().__init__()
                self.linear = torch.nn.Linear(in_features=10, out_features=7, bias=True)

            def forward(self, input):
                return self.linear(input)

        # Instantiate the model and create the input info dict.
        torch_model = MyModule()
        input_info = [((128, 10), "float32")]
        input_tensors = [
            torch.astensor(np.random.randn(*shape).astype(dtype))
            for shape, dtype in input_info
        ]

        # Use FX tracer to trace the PyTorch model.
        graph_module = fx.symbolic_trace(torch_model)

        # Use the dynamo.export() to export the PyTorch model to FX.
        try:
            graph_module = dynamo.export(torch_model, *input_tensors)
        except:
            raise RuntimeError("Failed to export the PyTorch model to FX.")

        # Use the importer to import the PyTorch model to Relax.
        mod: tvm.IRModule = from_fx(graph_module, input_info)

        # Print out the imported model.
        print(mod.script())

    Notes
    -----
    For a given PyTorch model, to lookup the names of the model inputs in
    FX, one can use

    .. code-block:: python

        fx.symbolic_trace(model).graph.print_tabular()

    to print out the tabular representation of the PyTorch module, and then
    check the placeholder rows in the beginning of the tabular.
    """
    return TorchFXImporter().from_fx(
        model,
        input_info,
        keep_params_as_input,
        unwrap_unit_return_tuple,
        no_bind_return_tuple,
        custom_convert_map=custom_convert_map,
    )<|MERGE_RESOLUTION|>--- conflicted
+++ resolved
@@ -468,26 +468,6 @@
         self.env[node.args[0]] = filled
         return filled
 
-<<<<<<< HEAD
-    def _full(self, node: fx.Node) -> relax.Var:
-        import torch
-
-        args = self.retrieve_args(node)
-        size = relax.ShapeExpr(args[0] if isinstance(args[0], (list, tuple)) else (args[0],))
-        dtype = self._convert_data_type(
-            node.kwargs.get("dtype", torch.get_default_dtype()), self.env
-        )
-        value = args[1] if isinstance(args[1], relax.expr.Constant) else relax.const(args[1], dtype)
-        return self.block_builder.emit(
-            relax.op.full(
-                size,
-                value,
-                dtype,
-            )
-        )
-
-=======
->>>>>>> f0816568
     def _inplace_masked_fill(self, node: fx.Node) -> relax.Var:
         x = self.env[node.args[0]]
         mask = self.env[node.args[1]]
