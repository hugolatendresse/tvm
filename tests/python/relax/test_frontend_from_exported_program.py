--- conflicted
+++ resolved
@@ -4895,7 +4895,6 @@
     verify_model(Eye2(), example_args2, {}, Expected2)
 
 
-<<<<<<< HEAD
 def test_cross_entropy():
     class CrossEntropyModule(Module):
         def __init__(self):
@@ -4924,7 +4923,8 @@
 
     example_args1 = (torch.randn(4, 3, dtype=torch.float32),)
     verify_model(CrossEntropyModule(), example_args1, {}, Expected1)
-=======
+
+    
 def test_linspace():
     class Linspace(Module):
         def forward(self, input):
@@ -4971,7 +4971,6 @@
             return gv
 
     verify_model(BFloat16Model(), example_args, {}, expected)
->>>>>>> 03eadc65
 
 
 if __name__ == "__main__":
