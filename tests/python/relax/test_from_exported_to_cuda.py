# Licensed to the Apache Software Foundation (ASF) under one
# or more contributor license agreements.  See the NOTICE file
# distributed with this work for additional information
# regarding copyright ownership.  The ASF licenses this file
# to you under the Apache License, Version 2.0 (the
# "License"); you may not use this file except in compliance
# with the License.  You may obtain a copy of the License at
#
#   http://www.apache.org/licenses/LICENSE-2.0
#
# Unless required by applicable law or agreed to in writing,
# software distributed under the License is distributed on an
# "AS IS" BASIS, WITHOUT WARRANTIES OR CONDITIONS OF ANY
# KIND, either express or implied.  See the License for the
# specific language governing permissions and limitations
# under the License.

import tvm
from tvm import relax
import tvm.testing
import numpy as np
import torch
from torch import nn
from torch.export import export
from tvm.relax.frontend.torch import from_exported_program
from torch.nn import Softmax, Upsample
import torch.nn.functional as F


def assert_torch_output_vs_tvm_from_exported_to_cuda(raw_data, torch_module, target, dev):
    """
    This util ensures that a torch module can successfully be exported to TVM
    using torch.export and that the resuling IR program gives the same result
    as PyTorch when ran on CUDA.
    """
    raw_data_for_tvm = raw_data.copy()  # In case the data is modified
    torch_data = torch.from_numpy(raw_data)
    example_args = (torch_data,)

    with torch.no_grad():
        exported_program = export(torch_module, example_args)
        mod_from_torch = from_exported_program(exported_program, keep_params_as_input=True)

    tvm_mod, tvm_params = relax.frontend.detach_params(mod_from_torch)

    relax_pipeline = relax.get_default_pipeline(tvm.target.Target.from_device(tvm.cuda()))
    ex = relax.build(tvm_mod, target=target, relax_pipeline=relax_pipeline)
    vm = relax.VirtualMachine(ex, dev)

    gpu_data = tvm.nd.array(raw_data_for_tvm, dev)
    gpu_params = [tvm.nd.array(p, dev) for p in tvm_params["main"]]
    gpu_out = vm["main"](gpu_data, *gpu_params)

    pytorch_out = torch_module(torch_data)

    if isinstance(pytorch_out, tuple):
        for i in range(len(pytorch_out)):
            actual = gpu_out[i].numpy()
            desired = pytorch_out[i].detach().numpy()
            np.testing.assert_allclose(actual=actual, desired=desired, rtol=1e-5, atol=1e-5)
    else:
        actual = gpu_out[0].numpy()
        desired = pytorch_out.detach().numpy()
        np.testing.assert_allclose(actual=actual, desired=desired, rtol=1e-5, atol=1e-5)


@tvm.testing.parametrize_targets("cuda")
def test_full(target, dev):
    class FullModel(nn.Module):
        def __init__(self):
            super().__init__()

        def forward(self, x):
            return torch.full((2, 3), 3.141592)

    torch_module = FullModel().eval()

    raw_data = np.random.rand(3, 3).astype("float32")

    assert_torch_output_vs_tvm_from_exported_to_cuda(raw_data, torch_module, target, dev)


@tvm.testing.parametrize_targets("cuda")
def test_full_like(target, dev):
    class FullLike(nn.Module):
        def __init__(self):
            super().__init__()
            self.fill_value = 7.0

        def forward(self, x):
            return torch.full_like(x, self.fill_value)

    torch_module = FullLike().eval()
    raw_data = np.random.rand(2, 3).astype("float32")

    assert_torch_output_vs_tvm_from_exported_to_cuda(raw_data, torch_module, target, dev)


@tvm.testing.parametrize_targets("cuda")
def test_ones(target, dev):
    class FullModel(nn.Module):
        def __init__(self):
            super().__init__()

        def forward(self, x):
            return torch.ones((2, 3))

    torch_module = FullModel().eval()

    raw_data = np.random.rand(1, 1).astype("float32")

    assert_torch_output_vs_tvm_from_exported_to_cuda(raw_data, torch_module, target, dev)


@tvm.testing.parametrize_targets("cuda")
def test_tensor_clamp(target, dev):
    class ClampBothTensor(torch.nn.Module):
        def __init__(self):
            super().__init__()
            self.register_buffer("min_val", torch.tensor(-1.0))
            self.register_buffer("max_val", torch.tensor(1.0))

        def forward(self, x):
            return x.clamp(min=self.min_val, max=self.max_val)

    class ClampBothInt(torch.nn.Module):
        def __init__(self):
            super().__init__()
            self.min_val = -1
            self.max_val = 1

        def forward(self, x):
            return x.clamp(min=self.min_val, max=self.max_val)

    class ClampMinOnlyTensor(torch.nn.Module):
        def __init__(self):
            super().__init__()
            self.register_buffer("min_val", torch.tensor(0.0))

        def forward(self, x):
            return x.clamp(min=self.min_val)

    class ClampMinOnlyInt(torch.nn.Module):
        def __init__(self):
            super().__init__()
            self.min_val = 0

        def forward(self, x):
            return x.clamp(min=self.min_val)

    class ClampMaxOnlyTensor(torch.nn.Module):
        def __init__(self):
            super().__init__()
            self.register_buffer("max_val", torch.tensor(0.5))

        def forward(self, x):
            return x.clamp(max=self.max_val)

    class ClampMaxOnlyInt(torch.nn.Module):
        def __init__(self):
            super().__init__()
            self.max_val = 0.5

        def forward(self, x):
            return x.clamp(max=self.max_val)

    class ClampDifferentValues(torch.nn.Module):
        def __init__(self):
            super().__init__()
            self.min_val = -2
            self.max_val = 2

        def forward(self, x):
            return x.clamp(min=self.min_val, max=self.max_val)

    # Create random data with values outside our clamp ranges
    raw_data = np.random.uniform(-3.0, 3.0, (2, 3, 4, 5)).astype(np.float32)

    torch_module0 = ClampBothTensor().eval()
    torch_module1 = ClampBothInt().eval()
    torch_module2 = ClampMinOnlyTensor().eval()
    torch_module3 = ClampMinOnlyInt().eval()
    torch_module4 = ClampMaxOnlyTensor().eval()
    torch_module5 = ClampMaxOnlyInt().eval()
    torch_module6 = ClampDifferentValues().eval()

    assert_torch_output_vs_tvm_from_exported_to_cuda(raw_data, torch_module0, target, dev)
    assert_torch_output_vs_tvm_from_exported_to_cuda(raw_data, torch_module1, target, dev)
    assert_torch_output_vs_tvm_from_exported_to_cuda(raw_data, torch_module2, target, dev)
    assert_torch_output_vs_tvm_from_exported_to_cuda(raw_data, torch_module3, target, dev)
    assert_torch_output_vs_tvm_from_exported_to_cuda(raw_data, torch_module4, target, dev)
    assert_torch_output_vs_tvm_from_exported_to_cuda(raw_data, torch_module5, target, dev)
    assert_torch_output_vs_tvm_from_exported_to_cuda(raw_data, torch_module6, target, dev)


@tvm.testing.parametrize_targets("cuda")
def test_tensor_expand_as(target, dev):
    class ExpandAs0(torch.nn.Module):
        def __init__(self):
            super().__init__()
            self.template = torch.ones((1, 1, 1, 1))

        def forward(self, x):
            return self.template.expand_as(x)

    class ExpandAs1(torch.nn.Module):
        def __init__(self):
            super().__init__()
            self.template = torch.ones((2, 1, 4, 1))

        def forward(self, x):
            return self.template.expand_as(x)

    class ExpandAs2(torch.nn.Module):
        def __init__(self):
            super().__init__()
            self.template = torch.ones((2, 1, 1, 10))

        def forward(self, x):
            return self.template.expand_as(x)

    class ExpandAs3(torch.nn.Module):
        def __init__(self):
            super().__init__()
            self.template = torch.ones((2, 3, 1, 1))

        def forward(self, x):
            return self.template.expand_as(x)

    raw_data = np.random.randn(2, 3, 4, 10).astype(np.float32)

    torch_module0 = ExpandAs0().eval()
    torch_module1 = ExpandAs1().eval()
    torch_module2 = ExpandAs2().eval()
    torch_module3 = ExpandAs3().eval()

    assert_torch_output_vs_tvm_from_exported_to_cuda(raw_data, torch_module0, target, dev)
    assert_torch_output_vs_tvm_from_exported_to_cuda(raw_data, torch_module1, target, dev)
    assert_torch_output_vs_tvm_from_exported_to_cuda(raw_data, torch_module2, target, dev)
    assert_torch_output_vs_tvm_from_exported_to_cuda(raw_data, torch_module3, target, dev)


@tvm.testing.parametrize_targets("cuda")
def test_copy_(target, dev):
    class CopyTester(nn.Module):
        def __init__(self, size):
            super().__init__()
            self.register_buffer("buffer", torch.zeros(size))

        def forward(self, x):
            self.buffer.copy_(x)

            return x * 3 + self.buffer * 5

    size = (2, 2)
    raw_data = np.random.rand(*size).astype(np.float32)
    torch_module = CopyTester(size).eval()
    assert_torch_output_vs_tvm_from_exported_to_cuda(raw_data, torch_module, target, dev)


@tvm.testing.parametrize_targets("cuda")
def test_upsample_with_size(target, dev):
    """
    The Upsample module can be used with the size arugment or the scale
    factor argument but not both. This tests the former.
    """
    batch_size = 1
    channels = 3
    height, width = 8, 8

    torch_module = Upsample(size=(64, 64), mode="nearest", recompute_scale_factor=None)

    raw_data = np.random.rand(batch_size, channels, height, width).astype("float32")

    assert_torch_output_vs_tvm_from_exported_to_cuda(raw_data, torch_module, target, dev)


@tvm.testing.parametrize_targets("cuda")
def test_detach_no_change(target, dev):
    # In TVM, detach() is just identity
    class DetachTester(nn.Module):
        def forward(self, x):
            detached = x.detach()
            return detached

    raw_data = np.ones((2, 2)).astype(np.float32)
    torch_module = DetachTester().eval()
    assert_torch_output_vs_tvm_from_exported_to_cuda(raw_data, torch_module, target, dev)


@tvm.testing.parametrize_targets("cuda")
def test_upsample_with_scale_factor(target, dev):
    """
    The Upsample module can be used with the size arugment or the scale
    factor argument but not both. This tests the latter.
    """
    batch_size = 2
    channels = 3
    height, width = 32, 32

    torch_module = Upsample(
        size=None, scale_factor=7, mode="nearest", align_corners=None, recompute_scale_factor=True
    )

    raw_data = np.random.rand(batch_size, channels, height, width).astype("float32")
    assert_torch_output_vs_tvm_from_exported_to_cuda(raw_data, torch_module, target, dev)


@tvm.testing.parametrize_targets("cuda")
def test_linalg_vector_norm(target, dev):
    class VectorNorm0(torch.nn.Module):
        def forward(self, x):
            return torch.linalg.vector_norm(x, ord=1, dim=-1)

    class VectorNorm1(torch.nn.Module):
        def forward(self, x):
            return torch.linalg.vector_norm(x, ord=2, dim=2)

    class VectorNorm2(torch.nn.Module):
        def forward(self, x):
            return torch.linalg.vector_norm(x, ord=1, dim=-1)

    class VectorNorm3(torch.nn.Module):
        def forward(self, x):
            return torch.linalg.vector_norm(x, ord=2, dim=2)

    raw_data = np.random.randn(2, 3, 4, 10).astype(np.float32)

    torch_module0 = VectorNorm0().eval()
    torch_module1 = VectorNorm1().eval()
    torch_module2 = VectorNorm2().eval()
    torch_module3 = VectorNorm3().eval()

    assert_torch_output_vs_tvm_from_exported_to_cuda(raw_data, torch_module0, target, dev)
    assert_torch_output_vs_tvm_from_exported_to_cuda(raw_data, torch_module1, target, dev)
    assert_torch_output_vs_tvm_from_exported_to_cuda(raw_data, torch_module2, target, dev)
    assert_torch_output_vs_tvm_from_exported_to_cuda(raw_data, torch_module3, target, dev)


@tvm.testing.parametrize_targets("cuda")
def test_batch_norm_prog(target, dev):
    # Default args, in a pytorch program (to ensure output is in proper type and format)
    raw_data = np.random.randn(2, 3, 2, 2).astype(np.float32)

    class BatchNormWrapper(nn.Module):
        def __init__(self):
            super(BatchNormWrapper, self).__init__()
            self.bn = nn.BatchNorm2d(3)

        def forward(self, x):
            x = self.bn(x)
            x = x + 1
            return x

    torch_module = BatchNormWrapper().eval()
    assert_torch_output_vs_tvm_from_exported_to_cuda(raw_data, torch_module, target, dev)


@tvm.testing.parametrize_targets("cuda")
def test_split_size(target, dev):
    # Test split using the split_size argument such that it is not a divisor
    # of the dimension to split (the last tensor will be smaller)
    batch = 2
    channels = 7
    height, width = 2, 2
    split_size = 3  # last tensor will have just 1 element
    dim = 1  # split across channels
    raw_data = np.random.rand(batch, channels, height, width).astype("float32")

    class SplitModelSplitSize(nn.Module):
        def __init__(self, split_size, dim):
            super().__init__()
            self.split_size = split_size
            self.dim = dim

        def forward(self, x):
            return torch.split(x, split_size_or_sections=self.split_size, dim=self.dim)

    torch_module = SplitModelSplitSize(split_size=split_size, dim=dim).eval()
    assert_torch_output_vs_tvm_from_exported_to_cuda(raw_data, torch_module, target, dev)


@tvm.testing.parametrize_targets("cuda")
def test_split_sections_list(target, dev):
    # Test split using a list of section sizes
    batch = 3
    channels = 2
    height = 10
    width = 5
    sections = [3, 2, 5]
    dim = 2  # split across height
    raw_data = np.random.rand(batch, channels, height, width).astype("float32")

    class SplitModelSectionsList(nn.Module):
        def __init__(self, split_size, dim):
            super().__init__()
            self.split_size = split_size
            self.dim = dim

        def forward(self, x):
            return torch.split(x, split_size_or_sections=self.split_size, dim=self.dim)

    torch_module = SplitModelSectionsList(split_size=sections, dim=dim).eval()
    assert_torch_output_vs_tvm_from_exported_to_cuda(raw_data, torch_module, target, dev)


@tvm.testing.parametrize_targets("cuda")
def test_batch_norm0(target, dev):
    # Eval, no momentum, no affine, no running stats
    raw_data = np.random.randn(8, 3, 4, 4).astype(np.float32)
    torch_module = nn.BatchNorm2d(
        3, eps=1e-02, momentum=0.0, affine=False, track_running_stats=False, device=None, dtype=None
    ).eval()
    assert_torch_output_vs_tvm_from_exported_to_cuda(raw_data, torch_module, target, dev)


@tvm.testing.parametrize_targets("cuda")
def test_batch_norm1(target, dev):
    # Eval, with momentum, no affine, with running stats
    raw_data = np.random.randn(1, 4, 2, 2).astype(np.float32)
    torch_module = nn.BatchNorm2d(
        4, eps=1e-05, momentum=0.1, affine=False, track_running_stats=True, device=None, dtype=None
    ).eval()
    assert_torch_output_vs_tvm_from_exported_to_cuda(raw_data, torch_module, target, dev)


@tvm.testing.parametrize_targets("cuda")
def test_batch_norm2(target, dev):
    # Eval, with momentum, affine, no running stats
    raw_data = np.random.randn(3, 4, 2, 2).astype(np.float32)
    torch_module = nn.BatchNorm2d(
        4, eps=1e-05, momentum=0.2, affine=True, track_running_stats=False
    ).eval()
    assert_torch_output_vs_tvm_from_exported_to_cuda(raw_data, torch_module, target, dev)


@tvm.testing.parametrize_targets("cuda")
def test_batch_norm3(target, dev):
    # Eval, no momentum, affine, with running stats
    raw_data = np.random.randn(1, 2, 2, 2).astype(np.float32)
    torch_module = nn.BatchNorm2d(
        2, eps=1e-05, momentum=0.0, affine=True, track_running_stats=True
    ).eval()
    assert_torch_output_vs_tvm_from_exported_to_cuda(raw_data, torch_module, target, dev)


@tvm.testing.parametrize_targets("cuda")
def test_chunk_even(target, dev):
    # Chunks is a divisor of the dimension size
    batch = 6
    channels = 2
    height = 3
    width = 4
    chunks = 3
    dim = 0
    raw_data = np.random.rand(batch, channels, height, width).astype("float32")

    class ChunkModel(nn.Module):
        def __init__(self, chunks, dim):
            super().__init__()
            self.chunks = chunks
            self.dim = dim

        def forward(self, x):
            return x.chunk(self.chunks, dim=self.dim)

    torch_module = ChunkModel(chunks=chunks, dim=dim).eval()
    assert_torch_output_vs_tvm_from_exported_to_cuda(raw_data, torch_module, target, dev)


@tvm.testing.parametrize_targets("cuda")
def test_chunk_uneven(target, dev):
    # Chunks is not a divisor of the dimension size
    batch = 2
    channels = 5
    height = 4
    width = 5
    chunks = 2
    dim = 1
    raw_data = np.random.rand(batch, channels, height, width).astype("float32")

    class ChunkModel(nn.Module):
        def __init__(self, chunks, dim):
            super().__init__()
            self.chunks = chunks
            self.dim = dim

        def forward(self, x):
            return x.chunk(self.chunks, dim=self.dim)

    torch_module = ChunkModel(chunks=chunks, dim=dim).eval()
    assert_torch_output_vs_tvm_from_exported_to_cuda(raw_data, torch_module, target, dev)


@tvm.testing.parametrize_targets("cuda")
def test_chunk_too_many(target, dev):
    # If user asks for more chunks than the size of the dim, pytorch simply splits in sections of size 1
    batch = 1
    channels = 3
    height = 2
    width = 2
    chunks = 99
    dim = 1
    raw_data = np.random.rand(batch, channels, height, width).astype("float32")

    class ChunkModel(nn.Module):
        def __init__(self, chunks, dim):
            super().__init__()
            self.chunks = chunks
            self.dim = dim

        def forward(self, x):
            return x.chunk(self.chunks, dim=self.dim)

    torch_module = ChunkModel(chunks=chunks, dim=dim).eval()
    assert_torch_output_vs_tvm_from_exported_to_cuda(raw_data, torch_module, target, dev)


@tvm.testing.parametrize_targets("cuda")
def test_arange(target, dev):
    # arange.default
    raw_data = np.array([0, 0, 0, 0, 0])

    class ArangeDefaultModel(nn.Module):
        def forward(self, x):
            return x + torch.arange(5)

    torch_module = ArangeDefaultModel().eval()
    assert_torch_output_vs_tvm_from_exported_to_cuda(raw_data, torch_module, target, dev)

    # arange.start
    raw_data = np.array([0, 0, 0])

    class ArangeStartModel(nn.Module):
        def forward(self, x):
            return x + torch.arange(1, 4)

    torch_module = ArangeStartModel().eval()
    assert_torch_output_vs_tvm_from_exported_to_cuda(raw_data, torch_module, target, dev)

    # arange.start_step
    raw_data = np.array([0.0, 0.0, 0.0], dtype=np.float32)

    class ArangeStartStopModel(nn.Module):
        def forward(self, x):
            return x + torch.arange(1, 2.5, 0.5, dtype=torch.float32)

    torch_module = ArangeStartStopModel().eval()
    assert_torch_output_vs_tvm_from_exported_to_cuda(raw_data, torch_module, target, dev)


@tvm.testing.parametrize_targets("cuda")
def test_index_select(target, dev):
    class IndexSelectModel(nn.Module):
        def forward(self, x):
            indices = torch.tensor([0, 2])
            return torch.index_select(x, 0, indices)

    raw_data = np.random.rand(3, 4).astype("float32")
    torch_module = IndexSelectModel().eval()
    assert_torch_output_vs_tvm_from_exported_to_cuda(raw_data, torch_module, target, dev)


@tvm.testing.parametrize_targets("cuda")
def test_stack(target, dev):
    class StackModel(nn.Module):
        def forward(self, x):
            val1 = x[1, 4]
            val2 = x[3, 2]
            val3 = x[5, 6]
            z = torch.stack([val1, val2, val3])
            return z

    torch_module = StackModel().eval()
    raw_data = np.random.rand(10, 10, 10).astype("float32")
    assert_torch_output_vs_tvm_from_exported_to_cuda(raw_data, torch_module, target, dev)


@tvm.testing.parametrize_targets("cuda")
def test_sum(target, dev):
    class SumModel(nn.Module):
        def forward(self, x):
            new_vec = x[1, 4]
            return new_vec.sum()

    torch_module = SumModel().eval()

    raw_data = np.random.rand(10, 10, 10).astype("float32")
    assert_torch_output_vs_tvm_from_exported_to_cuda(raw_data, torch_module, target, dev)


<<<<<<< HEAD
@tvm.testing.parametrize_targets("cuda")
def test_leakyrelu_module(target, dev):
    class LeakyReLUModule(nn.Module):
        def __init__(self):
            super().__init__()
            self.act = nn.LeakyReLU(negative_slope=0.1)
        def forward(self, x):
            return self.act(x)
    raw_data = np.random.randn(2, 3).astype(np.float32)
    torch_module = LeakyReLUModule().eval()
    assert_torch_output_vs_tvm_from_exported_to_cuda(raw_data, torch_module, target, dev)

@tvm.testing.parametrize_targets("cuda")
def test_log_softmax_module(target, dev):
    class LogSoftmaxModule(nn.Module):
        def __init__(self):
            super().__init__()
            self.logsoftmax = nn.LogSoftmax(dim=1)
        def forward(self, x):
            return self.logsoftmax(x)
    raw_data = np.random.randn(4, 5).astype(np.float32)
    torch_module = LogSoftmaxModule().eval()
    assert_torch_output_vs_tvm_from_exported_to_cuda(raw_data, torch_module, target, dev)


@tvm.testing.parametrize_targets("cuda")
def test_softmax_module(target, dev):
    class SoftmaxModule(nn.Module):
        def __init__(self):
            super().__init__()
            self.softmax = nn.Softmax(dim=1)
        def forward(self, x):
            return self.softmax(x)
    raw_data = np.random.randn(4, 5).astype(np.float32)
    torch_module = SoftmaxModule().eval()
    assert_torch_output_vs_tvm_from_exported_to_cuda(raw_data, torch_module, target, dev)


@tvm.testing.parametrize_targets("cuda")
def test_adaptive_avg_pool2d_module(target, dev):
    class AdaptiveAvgPool2dModule(nn.Module):
        def __init__(self):
            super().__init__()
            self.pool = nn.AdaptiveAvgPool2d((1, 1))
        def forward(self, x):
            return self.pool(x)
    raw_data = np.random.randn(2, 3, 8, 8).astype(np.float32)
    torch_module = AdaptiveAvgPool2dModule().eval()
    assert_torch_output_vs_tvm_from_exported_to_cuda(raw_data, torch_module, target, dev)


@tvm.testing.parametrize_targets("cuda")
def test_avg_pool2d_module(target, dev):
    class AvgPool2dModule(nn.Module):
        def __init__(self):
            super().__init__()
            self.pool = nn.AvgPool2d(kernel_size=2)
        def forward(self, x):
            return self.pool(x)
    raw_data = np.random.randn(2, 3, 8, 8).astype(np.float32)
    torch_module = AvgPool2dModule().eval()
    assert_torch_output_vs_tvm_from_exported_to_cuda(raw_data, torch_module, target, dev)


@tvm.testing.parametrize_targets("cuda")
def test_conv1d_module(target, dev):
    class Conv1dModule(nn.Module):
        def __init__(self):
            super().__init__()
            self.conv = nn.Conv1d(in_channels=3, out_channels=4, kernel_size=3)
        def forward(self, x):
            return self.conv(x)
    raw_data = np.random.randn(2, 3, 10).astype(np.float32)
    torch_module = Conv1dModule().eval()
    assert_torch_output_vs_tvm_from_exported_to_cuda(raw_data, torch_module, target, dev)


@tvm.testing.parametrize_targets("cuda")
def test_conv2d_module(target, dev):
    class Conv2dModule(nn.Module):
        def __init__(self):
            super().__init__()
            self.conv = nn.Conv2d(in_channels=3, out_channels=4, kernel_size=3)
        def forward(self, x):
            return self.conv(x)
    raw_data = np.random.randn(2, 3, 10, 10).astype(np.float32)
    torch_module = Conv2dModule().eval()
    assert_torch_output_vs_tvm_from_exported_to_cuda(raw_data, torch_module, target, dev)


@tvm.testing.parametrize_targets("cuda")
def test_conv3d_module(target, dev):
    class Conv3dModule(nn.Module):
        def __init__(self):
            super().__init__()
            self.conv = nn.Conv3d(in_channels=2, out_channels=3, kernel_size=3)
        def forward(self, x):
            return self.conv(x)
    raw_data = np.random.randn(1, 2, 8, 8, 8).astype(np.float32)
    torch_module = Conv3dModule().eval()
    assert_torch_output_vs_tvm_from_exported_to_cuda(raw_data, torch_module, target, dev)


@tvm.testing.parametrize_targets("cuda")
def test_conv_transpose1d_module(target, dev):
    class ConvTranspose1dModule(nn.Module):
        def __init__(self):
            super().__init__()
            self.conv_transpose = nn.ConvTranspose1d(in_channels=3, out_channels=2, kernel_size=3)
        def forward(self, x):
            return self.conv_transpose(x)
    raw_data = np.random.randn(2, 3, 10).astype(np.float32)
    torch_module = ConvTranspose1dModule().eval()
    assert_torch_output_vs_tvm_from_exported_to_cuda(raw_data, torch_module, target, dev)


@tvm.testing.parametrize_targets("cuda")
def test_conv_transpose2d_module(target, dev):
    class ConvTranspose2dModule(nn.Module):
        def __init__(self):
            super().__init__()
            self.conv_transpose = nn.ConvTranspose2d(in_channels=3, out_channels=2, kernel_size=3)
        def forward(self, x):
            return self.conv_transpose(x)
    raw_data = np.random.randn(2, 3, 10, 10).astype(np.float32)
    torch_module = ConvTranspose2dModule().eval()
    assert_torch_output_vs_tvm_from_exported_to_cuda(raw_data, torch_module, target, dev)

@tvm.testing.parametrize_targets("cuda")
def test_cross_entropy_module(target, dev):
    class CrossEntropyModule(nn.Module):
        def __init__(self):
            super().__init__()
            self.criterion = nn.CrossEntropyLoss()
            # For a batch of 4 with 3 classes.
            self.register_buffer("target", torch.tensor([0, 1, 2, 1]))
        def forward(self, x):
            return self.criterion(x, self.target)
    raw_data = np.random.randn(4, 3).astype(np.float32)
    torch_module = CrossEntropyModule().eval()
    assert_torch_output_vs_tvm_from_exported_to_cuda(raw_data, torch_module, target, dev)

# 13. Test for self._group_norm_module using nn.GroupNorm
@tvm.testing.parametrize_targets("cuda")
def test_group_norm_module(target, dev):
    class GroupNormModule(nn.Module):
        def __init__(self):
            super().__init__()
            self.gn = nn.GroupNorm(num_groups=1, num_channels=4)
        def forward(self, x):
            return self.gn(x)
    raw_data = np.random.randn(2, 4, 8, 8).astype(np.float32)
    torch_module = GroupNormModule().eval()
    assert_torch_output_vs_tvm_from_exported_to_cuda(raw_data, torch_module, target, dev)

# 14. Test for self._layer_norm_module using nn.LayerNorm
@tvm.testing.parametrize_targets("cuda")
def test_layer_norm_module(target, dev):
    class LayerNormModule(nn.Module):
        def __init__(self):
            super().__init__()
            self.ln = nn.LayerNorm(normalized_shape=8)
        def forward(self, x):
            # x is assumed to have last dimension of size 8.
            return self.ln(x)
    raw_data = np.random.randn(2, 4, 8).astype(np.float32)
    torch_module = LayerNormModule().eval()
    assert_torch_output_vs_tvm_from_exported_to_cuda(raw_data, torch_module, target, dev)

# 15. Test for self._linear_module using nn.Linear
@tvm.testing.parametrize_targets("cuda")
def test_linear_module(target, dev):
    class LinearModule(nn.Module):
        def __init__(self):
            super().__init__()
            self.linear = nn.Linear(10, 5)
        def forward(self, x):
            return self.linear(x)
    raw_data = np.random.randn(4, 10).astype(np.float32)
    torch_module = LinearModule().eval()
    assert_torch_output_vs_tvm_from_exported_to_cuda(raw_data, torch_module, target, dev)

# 16. Test for self._max_pool2d_module using nn.MaxPool2d
@tvm.testing.parametrize_targets("cuda")
def test_max_pool2d_module(target, dev):
    class MaxPool2dModule(nn.Module):
        def __init__(self):
            super().__init__()
            self.pool = nn.MaxPool2d(kernel_size=2)
        def forward(self, x):
            return self.pool(x)
    raw_data = np.random.randn(2, 3, 8, 8).astype(np.float32)
    torch_module = MaxPool2dModule().eval()
    assert_torch_output_vs_tvm_from_exported_to_cuda(raw_data, torch_module, target, dev)

# 17. Test for self._embedding_module using nn.Embedding
@tvm.testing.parametrize_targets("cuda")
def test_embedding_module(target, dev):
    class EmbeddingModule(nn.Module):
        def __init__(self):
            super().__init__()
            self.embed = nn.Embedding(num_embeddings=10, embedding_dim=3)
        def forward(self, x):
            return self.embed(x)
    # Raw data should be integer indices.
    raw_data = np.random.randint(0, 10, (2, 4)).astype(np.int64)
    torch_module = EmbeddingModule().eval()
    assert_torch_output_vs_tvm_from_exported_to_cuda(raw_data, torch_module, target, dev)

# 18. Test for self._flatten_module using nn.Flatten
@tvm.testing.parametrize_targets("cuda")
def test_flatten_module(target, dev):
    class FlattenModule(nn.Module):
        def __init__(self):
            super().__init__()
            self.flatten = nn.Flatten()
        def forward(self, x):
            return self.flatten(x)
    raw_data = np.random.randn(2, 3, 4, 5).astype(np.float32)
    torch_module = FlattenModule().eval()
    assert_torch_output_vs_tvm_from_exported_to_cuda(raw_data, torch_module, target, dev)

# 20. Test for self._numel using tensor.numel() wrapped as a tensor
@tvm.testing.parametrize_targets("cuda")
def test_numel(target, dev):
    class NumelModule(nn.Module):
        def forward(self, x):
            return torch.tensor(x.numel())
    raw_data = np.random.randn(2, 3, 4).astype(np.float32)
    torch_module = NumelModule().eval()
    assert_torch_output_vs_tvm_from_exported_to_cuda(raw_data, torch_module, target, dev)

# 21. Test for self._scatter using torch.scatter
@tvm.testing.parametrize_targets("cuda")
def test_scatter(target, dev):
    class ScatterModule(nn.Module):
        def forward(self, x):
            # Assume x is of shape (2, 3)
            index = torch.tensor([[0, 1, 0], [1, 0, 1]])
            src = torch.full_like(x, 10.0)
            return x.scatter(dim=1, index=index, src=src)
    raw_data = np.random.randn(2, 3).astype(np.float32)
    torch_module = ScatterModule().eval()
    assert_torch_output_vs_tvm_from_exported_to_cuda(raw_data, torch_module, target, dev)

# 22. Test for self._size using tensor.size() wrapped in a tensor
@tvm.testing.parametrize_targets("cuda")
def test_size(target, dev):
    class SizeModule(nn.Module):
        def forward(self, x):
            return torch.tensor(x.size(0))
    raw_data = np.random.randn(5, 4).astype(np.float32)
    torch_module = SizeModule().eval()
    assert_torch_output_vs_tvm_from_exported_to_cuda(raw_data, torch_module, target, dev)

# 23. Test for self._sort using torch.sort
@tvm.testing.parametrize_targets("cuda")
def test_sort(target, dev):
    class SortModule(nn.Module):
        def forward(self, x):
            sorted_x, indices = torch.sort(x, dim=1)
            return sorted_x, indices
    raw_data = np.random.randn(3, 5).astype(np.float32)
    torch_module = SortModule().eval()
    assert_torch_output_vs_tvm_from_exported_to_cuda(raw_data, torch_module, target, dev)


# 25. Test for self._full using torch.full
@tvm.testing.parametrize_targets("cuda")
def test_full(target, dev):
    class FullModule(nn.Module):
        def forward(self, x):
            return torch.full((2, 3), 5.0)
    raw_data = np.zeros((1,))  # dummy input; not used
    torch_module = FullModule().eval()
    assert_torch_output_vs_tvm_from_exported_to_cuda(raw_data, torch_module, target, dev)

# 26. Test for self._inplace_masked_fill using tensor.masked_fill_
@tvm.testing.parametrize_targets("cuda")
def test_inplace_masked_fill(target, dev):
    class InplaceMaskedFillModule(nn.Module):
        def forward(self, x):
            mask = x > 0.5
            x.masked_fill_(mask, -1.0)
            return x
    raw_data = np.random.rand(3, 3).astype(np.float32)
    torch_module = InplaceMaskedFillModule().eval()
    assert_torch_output_vs_tvm_from_exported_to_cuda(raw_data, torch_module, target, dev)

# 27. Test for self._ones using torch.ones
@tvm.testing.parametrize_targets("cuda")
def test_ones(target, dev):
    class OnesModule(nn.Module):
        def forward(self, x):
            return torch.ones((2, 3))
    raw_data = np.zeros((1,), ).astype(np.float32)
    torch_module = OnesModule().eval()
    assert_torch_output_vs_tvm_from_exported_to_cuda(raw_data, torch_module, target, dev)

# 28. Test for self._tensor using torch.tensor
@tvm.testing.parametrize_targets("cuda")
def test_tensor(target, dev):
    class TensorModule(nn.Module):
        def forward(self, x):
            return torch.tensor([1, 2, 3])
    raw_data = np.zeros((1,)).astype(np.float32)
    torch_module = TensorModule().eval()
    assert_torch_output_vs_tvm_from_exported_to_cuda(raw_data, torch_module, target, dev)

# 29. Test for self._type using tensor.type()
@tvm.testing.parametrize_targets("cuda")
def test_type(target, dev):
    class TypeModule(nn.Module):
        def forward(self, x):
            return x.type(torch.float16)
    raw_data = np.random.randn(2, 3).astype(np.float32)
    torch_module = TypeModule().eval()
    assert_torch_output_vs_tvm_from_exported_to_cuda(raw_data, torch_module, target, dev)

# 30. Test for self._float using tensor.float()
@tvm.testing.parametrize_targets("cuda")
def test_float(target, dev):
    class FloatModule(nn.Module):
        def forward(self, x):
            return x.float()
    raw_data = np.random.randn(2, 3).astype(np.float32)
    torch_module = FloatModule().eval()
    assert_torch_output_vs_tvm_from_exported_to_cuda(raw_data, torch_module, target, dev)

# 31. Test for self._half using tensor.half()
@tvm.testing.parametrize_targets("cuda")
def test_half(target, dev):
    class HalfModule(nn.Module):
        def forward(self, x):
            return x.half()
    raw_data = np.random.randn(2, 3).astype(np.float32)
    torch_module = HalfModule().eval()
    assert_torch_output_vs_tvm_from_exported_to_cuda(raw_data, torch_module, target, dev)

# 32. Test for self._is_floating_point using tensor.is_floating_point()
@tvm.testing.parametrize_targets("cuda")
def test_is_floating_point(target, dev):
    class IsFloatingPointModule(nn.Module):
        def forward(self, x):
            return torch.tensor(x.is_floating_point())
    raw_data = np.random.randn(2, 3).astype(np.float32)
    torch_module = IsFloatingPointModule().eval()
    assert_torch_output_vs_tvm_from_exported_to_cuda(raw_data, torch_module, target, dev)

# 33. Test for self._getattr using getattr on a tensor
@tvm.testing.parametrize_targets("cuda")
def test_getattr(target, dev):
    class GetAttrModule(nn.Module):
        def forward(self, x):
            # Use getattr to call the ndimension method.
            return torch.tensor(getattr(x, "ndimension")())
    raw_data = np.random.randn(2, 3, 4).astype(np.float32)
    torch_module = GetAttrModule().eval()
    assert_torch_output_vs_tvm_from_exported_to_cuda(raw_data, torch_module, target, dev)

# 34. Test for self._sym_size_int using a symbolic size (here, x.shape[1])
@tvm.testing.parametrize_targets("cuda")
def test_sym_size_int(target, dev):
    class SymSizeIntModule(nn.Module):
        def forward(self, x):
            return torch.tensor(x.shape[1])
    raw_data = np.random.randn(2, 3, 4).astype(np.float32)
    torch_module = SymSizeIntModule().eval()
    assert_torch_output_vs_tvm_from_exported_to_cuda(raw_data, torch_module, target, dev)

# 35. Test for self._interpolate using torch.nn.functional.interpolate
@tvm.testing.parametrize_targets("cuda")
def test_interpolate(target, dev):
    class InterpolateModule(nn.Module):
        def forward(self, x):
            # Upsample to a fixed size.
            return F.interpolate(x, size=(16, 16), mode="nearest")
    raw_data = np.random.randn(2, 3, 8, 8).astype(np.float32)
    torch_module = InterpolateModule().eval()
    assert_torch_output_vs_tvm_from_exported_to_cuda(raw_data, torch_module, target, dev)

# 36. Test for self._lerp using torch.lerp
@tvm.testing.parametrize_targets("cuda")
def test_lerp(target, dev):
    class LerpModule(nn.Module):
        def forward(self, x):
            # Lerp between x and a constant tensor (2.0), with weight 0.3.
            return torch.lerp(x, torch.full_like(x, 2.0), 0.3)
    raw_data = np.random.randn(2, 3).astype(np.float32)
    torch_module = LerpModule().eval()
    assert_torch_output_vs_tvm_from_exported_to_cuda(raw_data, torch_module, target, dev)


=======
>>>>>>> 2d0cc2ab
if __name__ == "__main__":
    tvm.testing.main()<|MERGE_RESOLUTION|>--- conflicted
+++ resolved
@@ -589,7 +589,6 @@
     assert_torch_output_vs_tvm_from_exported_to_cuda(raw_data, torch_module, target, dev)
 
 
-<<<<<<< HEAD
 @tvm.testing.parametrize_targets("cuda")
 def test_leakyrelu_module(target, dev):
     class LeakyReLUModule(nn.Module):
@@ -601,6 +600,7 @@
     raw_data = np.random.randn(2, 3).astype(np.float32)
     torch_module = LeakyReLUModule().eval()
     assert_torch_output_vs_tvm_from_exported_to_cuda(raw_data, torch_module, target, dev)
+
 
 @tvm.testing.parametrize_targets("cuda")
 def test_log_softmax_module(target, dev):
@@ -983,7 +983,5 @@
     assert_torch_output_vs_tvm_from_exported_to_cuda(raw_data, torch_module, target, dev)
 
 
-=======
->>>>>>> 2d0cc2ab
 if __name__ == "__main__":
     tvm.testing.main()