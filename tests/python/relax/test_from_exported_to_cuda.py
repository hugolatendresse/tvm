# Licensed to the Apache Software Foundation (ASF) under one
# or more contributor license agreements.  See the NOTICE file
# distributed with this work for additional information
# regarding copyright ownership.  The ASF licenses this file
# to you under the Apache License, Version 2.0 (the
# "License"); you may not use this file except in compliance
# with the License.  You may obtain a copy of the License at
#
#   http://www.apache.org/licenses/LICENSE-2.0
#
# Unless required by applicable law or agreed to in writing,
# software distributed under the License is distributed on an
# "AS IS" BASIS, WITHOUT WARRANTIES OR CONDITIONS OF ANY
# KIND, either express or implied.  See the License for the
# specific language governing permissions and limitations
# under the License.

import tvm
from tvm import relax
import tvm.testing
import numpy as np
import torch
from torch import nn
from torch.export import export
from tvm.relax.frontend.torch import from_exported_program
from torch.nn import Softmax, Upsample
import torch.nn.functional as F


def assert_torch_output_vs_tvm_from_exported_to_cuda(raw_data, torch_module, target, dev):
    """
    This util ensures that a torch module can successfully be exported to TVM
    using torch.export and that the resuling IR program gives the same result
    as PyTorch when ran on CUDA.
    """
    raw_data_for_tvm = raw_data.copy()  # In case the data is modified
    torch_data = torch.from_numpy(raw_data)
    example_args = (torch_data,)

    with torch.no_grad():
        exported_program = export(torch_module, example_args)
        mod_from_torch = from_exported_program(exported_program, keep_params_as_input=True)

    tvm_mod, tvm_params = relax.frontend.detach_params(mod_from_torch)

    relax_pipeline = relax.get_default_pipeline(tvm.target.Target.from_device(tvm.cuda()))
    ex = relax.build(tvm_mod, target=target, relax_pipeline=relax_pipeline)
    vm = relax.VirtualMachine(ex, dev)

    gpu_data = tvm.nd.array(raw_data_for_tvm, dev)
    gpu_params = [tvm.nd.array(p, dev) for p in tvm_params["main"]]
    gpu_out = vm["main"](gpu_data, *gpu_params)

    pytorch_out = torch_module(torch_data)

    if isinstance(pytorch_out, tuple):
        for i in range(len(pytorch_out)):
            actual = gpu_out[i].numpy()
            desired = pytorch_out[i].detach().numpy()
            np.testing.assert_allclose(actual=actual, desired=desired, rtol=1e-5, atol=1e-5)
    else:
        actual = gpu_out[0].numpy()
        desired = pytorch_out.detach().numpy()
        np.testing.assert_allclose(actual=actual, desired=desired, rtol=1e-5, atol=1e-5)


@tvm.testing.parametrize_targets("cuda")
def test_index_tensor(target, dev):
    class IndexModel0(nn.Module):
        def __init__(self):
            super().__init__()

        def forward(self, x):
            return x[torch.tensor([0])]

    torch_module = IndexModel0().eval()
    raw_data = np.random.rand(3, 3).astype("float32")
    assert_torch_output_vs_tvm_from_exported_to_cuda(raw_data, torch_module, target, dev)

    class IndexModel1(nn.Module):
        def __init__(self):
            super().__init__()

        def forward(self, x):
            return x[torch.tensor([[0]])]

    torch_module = IndexModel1().eval()
    raw_data = np.random.rand(2, 3).astype("float32")
    assert_torch_output_vs_tvm_from_exported_to_cuda(raw_data, torch_module, target, dev)

    class IndexTensorModel2(nn.Module):
        def __init__(self):
            super().__init__()

        def forward(self, x):
            return x[torch.tensor([0, 2])]

    torch_module = IndexTensorModel2().eval()
    raw_data = np.random.rand(3, 4).astype("float32")
    assert_torch_output_vs_tvm_from_exported_to_cuda(raw_data, torch_module, target, dev)

    class IndexTensorModel3(nn.Module):
        def __init__(self):
            super().__init__()

        def forward(self, x):
            return x[[[[0, 2], [1, 3]]]]

    torch_module = IndexTensorModel3().eval()
    raw_data = np.random.rand(5, 5, 5).astype("float32")
    assert_torch_output_vs_tvm_from_exported_to_cuda(raw_data, torch_module, target, dev)

    class IndexTensorModel4(nn.Module):
        def __init__(self):
            super().__init__()

        def forward(self, x):
            return x[[[1, 4]]]

    torch_module = IndexTensorModel4().eval()
    raw_data = np.random.rand(5, 5, 5).astype("float32")
    assert_torch_output_vs_tvm_from_exported_to_cuda(raw_data, torch_module, target, dev)

    class IndexTensorModel5(nn.Module):
        def __init__(self):
            super().__init__()

        def forward(self, x):
            return x[[[[1, 2, 4]]]]

    torch_module = IndexTensorModel5().eval()
    raw_data = np.random.rand(5, 5, 5).astype("float32")
    assert_torch_output_vs_tvm_from_exported_to_cuda(raw_data, torch_module, target, dev)

    class IndexTensorModel6(nn.Module):
        def __init__(self):
            super().__init__()

        def forward(self, x):
            return x[[[0, 1], [0, 1]]]

    torch_module = IndexTensorModel6().eval()
    raw_data = np.random.rand(5, 5, 5, 5).astype("float32")
    assert_torch_output_vs_tvm_from_exported_to_cuda(raw_data, torch_module, target, dev)

    class IndexTensorModel7(nn.Module):
        def __init__(self):
            super().__init__()

        def forward(self, x):
            return x[[[0, 1, 2, 3], [1, 2, 3, 4], [2, 3, 4, 0]]]

    torch_module = IndexTensorModel7().eval()
    raw_data = np.random.rand(5, 5, 5, 5).astype("float32")
    assert_torch_output_vs_tvm_from_exported_to_cuda(raw_data, torch_module, target, dev)

    class IndexTensorModel8(nn.Module):
        def __init__(self):
            super().__init__()

        def forward(self, x):
            return x[[[[0, 1], [2, 3]], [[2, 3], [3, 4]], [[2, 4], [1, 2]], [[0, 4], [0, 3]]]]

    torch_module = IndexTensorModel8().eval()
    raw_data = np.random.rand(5, 5, 5, 5).astype("float32")
    assert_torch_output_vs_tvm_from_exported_to_cuda(raw_data, torch_module, target, dev)


@tvm.testing.parametrize_targets("cuda")
def test_full(target, dev):
    class FullModel(nn.Module):
        def __init__(self):
            super().__init__()

        def forward(self, x):
            return torch.full((2, 3), 3.141592)

    torch_module = FullModel().eval()
    raw_data = np.random.rand(3, 3).astype("float32")
    assert_torch_output_vs_tvm_from_exported_to_cuda(raw_data, torch_module, target, dev)


@tvm.testing.parametrize_targets("cuda")
def test_full_like(target, dev):
    class FullLike(nn.Module):
        def __init__(self):
            super().__init__()
            self.fill_value = 7.0

        def forward(self, x):
            return torch.full_like(x, self.fill_value)

    torch_module = FullLike().eval()
    raw_data = np.random.rand(2, 3).astype("float32")
    assert_torch_output_vs_tvm_from_exported_to_cuda(raw_data, torch_module, target, dev)


@tvm.testing.parametrize_targets("cuda")
def test_ones(target, dev):
    class FullModel(nn.Module):
        def __init__(self):
            super().__init__()

        def forward(self, x):
            return torch.ones((2, 3))

    torch_module = FullModel().eval()
    raw_data = np.random.rand(1, 1).astype("float32")
    assert_torch_output_vs_tvm_from_exported_to_cuda(raw_data, torch_module, target, dev)


@tvm.testing.parametrize_targets("cuda")
def test_tensor_clamp(target, dev):
    class ClampBothTensor(torch.nn.Module):
        def __init__(self):
            super().__init__()
            self.register_buffer("min_val", torch.tensor(-1.0))
            self.register_buffer("max_val", torch.tensor(1.0))

        def forward(self, x):
            return x.clamp(min=self.min_val, max=self.max_val)

    class ClampBothInt(torch.nn.Module):
        def __init__(self):
            super().__init__()
            self.min_val = -1
            self.max_val = 1

        def forward(self, x):
            return x.clamp(min=self.min_val, max=self.max_val)

    class ClampMinOnlyTensor(torch.nn.Module):
        def __init__(self):
            super().__init__()
            self.register_buffer("min_val", torch.tensor(0.0))

        def forward(self, x):
            return x.clamp(min=self.min_val)

    class ClampMinOnlyInt(torch.nn.Module):
        def __init__(self):
            super().__init__()
            self.min_val = 0

        def forward(self, x):
            return x.clamp(min=self.min_val)

    class ClampMaxOnlyTensor(torch.nn.Module):
        def __init__(self):
            super().__init__()
            self.register_buffer("max_val", torch.tensor(0.5))

        def forward(self, x):
            return x.clamp(max=self.max_val)

    class ClampMaxOnlyInt(torch.nn.Module):
        def __init__(self):
            super().__init__()
            self.max_val = 0.5

        def forward(self, x):
            return x.clamp(max=self.max_val)

    class ClampDifferentValues(torch.nn.Module):
        def __init__(self):
            super().__init__()
            self.min_val = -2
            self.max_val = 2

        def forward(self, x):
            return x.clamp(min=self.min_val, max=self.max_val)

    # Create random data with values outside our clamp ranges
    raw_data = np.random.uniform(-3.0, 3.0, (2, 3, 4, 5)).astype(np.float32)

    torch_module0 = ClampBothTensor().eval()
    torch_module1 = ClampBothInt().eval()
    torch_module2 = ClampMinOnlyTensor().eval()
    torch_module3 = ClampMinOnlyInt().eval()
    torch_module4 = ClampMaxOnlyTensor().eval()
    torch_module5 = ClampMaxOnlyInt().eval()
    torch_module6 = ClampDifferentValues().eval()

    assert_torch_output_vs_tvm_from_exported_to_cuda(raw_data, torch_module0, target, dev)
    assert_torch_output_vs_tvm_from_exported_to_cuda(raw_data, torch_module1, target, dev)
    assert_torch_output_vs_tvm_from_exported_to_cuda(raw_data, torch_module2, target, dev)
    assert_torch_output_vs_tvm_from_exported_to_cuda(raw_data, torch_module3, target, dev)
    assert_torch_output_vs_tvm_from_exported_to_cuda(raw_data, torch_module4, target, dev)
    assert_torch_output_vs_tvm_from_exported_to_cuda(raw_data, torch_module5, target, dev)
    assert_torch_output_vs_tvm_from_exported_to_cuda(raw_data, torch_module6, target, dev)


@tvm.testing.parametrize_targets("cuda")
def test_tensor_expand_as(target, dev):
    class ExpandAs0(torch.nn.Module):
        def __init__(self):
            super().__init__()
            self.template = torch.ones((1, 1, 1, 1))

        def forward(self, x):
            return self.template.expand_as(x)

    class ExpandAs1(torch.nn.Module):
        def __init__(self):
            super().__init__()
            self.template = torch.ones((2, 1, 4, 1))

        def forward(self, x):
            return self.template.expand_as(x)

    class ExpandAs2(torch.nn.Module):
        def __init__(self):
            super().__init__()
            self.template = torch.ones((2, 1, 1, 10))

        def forward(self, x):
            return self.template.expand_as(x)

    class ExpandAs3(torch.nn.Module):
        def __init__(self):
            super().__init__()
            self.template = torch.ones((2, 3, 1, 1))

        def forward(self, x):
            return self.template.expand_as(x)

    raw_data = np.random.randn(2, 3, 4, 10).astype(np.float32)

    torch_module0 = ExpandAs0().eval()
    torch_module1 = ExpandAs1().eval()
    torch_module2 = ExpandAs2().eval()
    torch_module3 = ExpandAs3().eval()

    assert_torch_output_vs_tvm_from_exported_to_cuda(raw_data, torch_module0, target, dev)
    assert_torch_output_vs_tvm_from_exported_to_cuda(raw_data, torch_module1, target, dev)
    assert_torch_output_vs_tvm_from_exported_to_cuda(raw_data, torch_module2, target, dev)
    assert_torch_output_vs_tvm_from_exported_to_cuda(raw_data, torch_module3, target, dev)


@tvm.testing.parametrize_targets("cuda")
def test_copy_(target, dev):
    class CopyTester(nn.Module):
        def __init__(self, size):
            super().__init__()
            self.register_buffer("buffer", torch.zeros(size))

        def forward(self, x):
            self.buffer.copy_(x)

            return x * 3 + self.buffer * 5

    size = (2, 2)
    raw_data = np.random.rand(*size).astype(np.float32)
    torch_module = CopyTester(size).eval()
    assert_torch_output_vs_tvm_from_exported_to_cuda(raw_data, torch_module, target, dev)


@tvm.testing.parametrize_targets("cuda")
def test_upsample_with_size(target, dev):
    """
    The Upsample module can be used with the size arugment or the scale
    factor argument but not both. This tests the former.
    """
    batch_size = 1
    channels = 3
    height, width = 8, 8

    torch_module = Upsample(size=(64, 64), mode="nearest", recompute_scale_factor=None)

    raw_data = np.random.rand(batch_size, channels, height, width).astype("float32")

    assert_torch_output_vs_tvm_from_exported_to_cuda(raw_data, torch_module, target, dev)


@tvm.testing.parametrize_targets("cuda")
def test_detach_no_change(target, dev):
    # In TVM, detach() is just identity
    class DetachTester(nn.Module):
        def forward(self, x):
            detached = x.detach()
            return detached

    raw_data = np.ones((2, 2)).astype(np.float32)
    torch_module = DetachTester().eval()
    assert_torch_output_vs_tvm_from_exported_to_cuda(raw_data, torch_module, target, dev)


@tvm.testing.parametrize_targets("cuda")
def test_upsample_with_scale_factor(target, dev):
    """
    The Upsample module can be used with the size arugment or the scale
    factor argument but not both. This tests the latter.
    """
    batch_size = 2
    channels = 3
    height, width = 32, 32

    torch_module = Upsample(
        size=None, scale_factor=7, mode="nearest", align_corners=None, recompute_scale_factor=True
    )

    raw_data = np.random.rand(batch_size, channels, height, width).astype("float32")
    assert_torch_output_vs_tvm_from_exported_to_cuda(raw_data, torch_module, target, dev)


@tvm.testing.parametrize_targets("cuda")
def test_linalg_vector_norm(target, dev):
    class VectorNorm0(torch.nn.Module):
        def forward(self, x):
            return torch.linalg.vector_norm(x, ord=1, dim=-1)

    class VectorNorm1(torch.nn.Module):
        def forward(self, x):
            return torch.linalg.vector_norm(x, ord=2, dim=2)

    class VectorNorm2(torch.nn.Module):
        def forward(self, x):
            return torch.linalg.vector_norm(x, ord=1, dim=-1)

    class VectorNorm3(torch.nn.Module):
        def forward(self, x):
            return torch.linalg.vector_norm(x, ord=2, dim=2)

    raw_data = np.random.randn(2, 3, 4, 10).astype(np.float32)

    torch_module0 = VectorNorm0().eval()
    torch_module1 = VectorNorm1().eval()
    torch_module2 = VectorNorm2().eval()
    torch_module3 = VectorNorm3().eval()

    assert_torch_output_vs_tvm_from_exported_to_cuda(raw_data, torch_module0, target, dev)
    assert_torch_output_vs_tvm_from_exported_to_cuda(raw_data, torch_module1, target, dev)
    assert_torch_output_vs_tvm_from_exported_to_cuda(raw_data, torch_module2, target, dev)
    assert_torch_output_vs_tvm_from_exported_to_cuda(raw_data, torch_module3, target, dev)


@tvm.testing.parametrize_targets("cuda")
def test_batch_norm_prog(target, dev):
    # Default args, in a pytorch program (to ensure output is in proper type and format)
    raw_data = np.random.randn(2, 3, 2, 2).astype(np.float32)

    class BatchNormWrapper(nn.Module):
        def __init__(self):
            super(BatchNormWrapper, self).__init__()
            self.bn = nn.BatchNorm2d(3)

        def forward(self, x):
            x = self.bn(x)
            x = x + 1
            return x

    torch_module = BatchNormWrapper().eval()
    assert_torch_output_vs_tvm_from_exported_to_cuda(raw_data, torch_module, target, dev)


@tvm.testing.parametrize_targets("cuda")
def test_split_size(target, dev):
    # Test split using the split_size argument such that it is not a divisor
    # of the dimension to split (the last tensor will be smaller)
    batch = 2
    channels = 7
    height, width = 2, 2
    split_size = 3  # last tensor will have just 1 element
    dim = 1  # split across channels
    raw_data = np.random.rand(batch, channels, height, width).astype("float32")

    class SplitModelSplitSize(nn.Module):
        def __init__(self, split_size, dim):
            super().__init__()
            self.split_size = split_size
            self.dim = dim

        def forward(self, x):
            return torch.split(x, split_size_or_sections=self.split_size, dim=self.dim)

    torch_module = SplitModelSplitSize(split_size=split_size, dim=dim).eval()
    assert_torch_output_vs_tvm_from_exported_to_cuda(raw_data, torch_module, target, dev)


@tvm.testing.parametrize_targets("cuda")
def test_split_sections_list(target, dev):
    # Test split using a list of section sizes
    batch = 3
    channels = 2
    height = 10
    width = 5
    sections = [3, 2, 5]
    dim = 2  # split across height
    raw_data = np.random.rand(batch, channels, height, width).astype("float32")

    class SplitModelSectionsList(nn.Module):
        def __init__(self, split_size, dim):
            super().__init__()
            self.split_size = split_size
            self.dim = dim

        def forward(self, x):
            return torch.split(x, split_size_or_sections=self.split_size, dim=self.dim)

    torch_module = SplitModelSectionsList(split_size=sections, dim=dim).eval()
    assert_torch_output_vs_tvm_from_exported_to_cuda(raw_data, torch_module, target, dev)


@tvm.testing.parametrize_targets("cuda")
def test_batch_norm0(target, dev):
    # Eval, no momentum, no affine, no running stats
    raw_data = np.random.randn(8, 3, 4, 4).astype(np.float32)
    torch_module = nn.BatchNorm2d(
        3, eps=1e-02, momentum=0.0, affine=False, track_running_stats=False, device=None, dtype=None
    ).eval()
    assert_torch_output_vs_tvm_from_exported_to_cuda(raw_data, torch_module, target, dev)


@tvm.testing.parametrize_targets("cuda")
def test_batch_norm1(target, dev):
    # Eval, with momentum, no affine, with running stats
    raw_data = np.random.randn(1, 4, 2, 2).astype(np.float32)
    torch_module = nn.BatchNorm2d(
        4, eps=1e-05, momentum=0.1, affine=False, track_running_stats=True, device=None, dtype=None
    ).eval()
    assert_torch_output_vs_tvm_from_exported_to_cuda(raw_data, torch_module, target, dev)


@tvm.testing.parametrize_targets("cuda")
def test_batch_norm2(target, dev):
    # Eval, with momentum, affine, no running stats
    raw_data = np.random.randn(3, 4, 2, 2).astype(np.float32)
    torch_module = nn.BatchNorm2d(
        4, eps=1e-05, momentum=0.2, affine=True, track_running_stats=False
    ).eval()
    assert_torch_output_vs_tvm_from_exported_to_cuda(raw_data, torch_module, target, dev)


@tvm.testing.parametrize_targets("cuda")
def test_batch_norm3(target, dev):
    # Eval, no momentum, affine, with running stats
    raw_data = np.random.randn(1, 2, 2, 2).astype(np.float32)
    torch_module = nn.BatchNorm2d(
        2, eps=1e-05, momentum=0.0, affine=True, track_running_stats=True
    ).eval()
    assert_torch_output_vs_tvm_from_exported_to_cuda(raw_data, torch_module, target, dev)


@tvm.testing.parametrize_targets("cuda")
def test_chunk_even(target, dev):
    # Chunks is a divisor of the dimension size
    batch = 6
    channels = 2
    height = 3
    width = 4
    chunks = 3
    dim = 0
    raw_data = np.random.rand(batch, channels, height, width).astype("float32")

    class ChunkModel(nn.Module):
        def __init__(self, chunks, dim):
            super().__init__()
            self.chunks = chunks
            self.dim = dim

        def forward(self, x):
            return x.chunk(self.chunks, dim=self.dim)

    torch_module = ChunkModel(chunks=chunks, dim=dim).eval()
    assert_torch_output_vs_tvm_from_exported_to_cuda(raw_data, torch_module, target, dev)


@tvm.testing.parametrize_targets("cuda")
def test_chunk_uneven(target, dev):
    # Chunks is not a divisor of the dimension size
    batch = 2
    channels = 5
    height = 4
    width = 5
    chunks = 2
    dim = 1
    raw_data = np.random.rand(batch, channels, height, width).astype("float32")

    class ChunkModel(nn.Module):
        def __init__(self, chunks, dim):
            super().__init__()
            self.chunks = chunks
            self.dim = dim

        def forward(self, x):
            return x.chunk(self.chunks, dim=self.dim)

    torch_module = ChunkModel(chunks=chunks, dim=dim).eval()
    assert_torch_output_vs_tvm_from_exported_to_cuda(raw_data, torch_module, target, dev)


@tvm.testing.parametrize_targets("cuda")
def test_chunk_too_many(target, dev):
    # If user asks for more chunks than the size of the dim, pytorch simply splits in sections of size 1
    batch = 1
    channels = 3
    height = 2
    width = 2
    chunks = 99
    dim = 1
    raw_data = np.random.rand(batch, channels, height, width).astype("float32")

    class ChunkModel(nn.Module):
        def __init__(self, chunks, dim):
            super().__init__()
            self.chunks = chunks
            self.dim = dim

        def forward(self, x):
            return x.chunk(self.chunks, dim=self.dim)

    torch_module = ChunkModel(chunks=chunks, dim=dim).eval()
    assert_torch_output_vs_tvm_from_exported_to_cuda(raw_data, torch_module, target, dev)


@tvm.testing.parametrize_targets("cuda")
def test_arange(target, dev):
    # arange.default
    raw_data = np.array([0, 0, 0, 0, 0])

    class ArangeDefaultModel(nn.Module):
        def forward(self, x):
            return x + torch.arange(5)

    torch_module = ArangeDefaultModel().eval()
    assert_torch_output_vs_tvm_from_exported_to_cuda(raw_data, torch_module, target, dev)

    # arange.start
    raw_data = np.array([0, 0, 0])

    class ArangeStartModel(nn.Module):
        def forward(self, x):
            return x + torch.arange(1, 4)

    torch_module = ArangeStartModel().eval()
    assert_torch_output_vs_tvm_from_exported_to_cuda(raw_data, torch_module, target, dev)

    # arange.start_step
    raw_data = np.array([0.0, 0.0, 0.0], dtype=np.float32)

    class ArangeStartStopModel(nn.Module):
        def forward(self, x):
            return x + torch.arange(1, 2.5, 0.5, dtype=torch.float32)

    torch_module = ArangeStartStopModel().eval()
    assert_torch_output_vs_tvm_from_exported_to_cuda(raw_data, torch_module, target, dev)


@tvm.testing.parametrize_targets("cuda")
def test_index_select(target, dev):
    class IndexSelectModel(nn.Module):
        def forward(self, x):
            indices = torch.tensor([0, 2])
            return torch.index_select(x, 0, indices)

    raw_data = np.random.rand(3, 4).astype("float32")
    torch_module = IndexSelectModel().eval()
    assert_torch_output_vs_tvm_from_exported_to_cuda(raw_data, torch_module, target, dev)


@tvm.testing.parametrize_targets("cuda")
def test_stack(target, dev):
    class StackModel(nn.Module):
        def forward(self, x):
            val1 = x[1, 4]
            val2 = x[3, 2]
            val3 = x[5, 6]
            z = torch.stack([val1, val2, val3])
            return z

    torch_module = StackModel().eval()
    raw_data = np.random.rand(10, 10, 10).astype("float32")
    assert_torch_output_vs_tvm_from_exported_to_cuda(raw_data, torch_module, target, dev)


@tvm.testing.parametrize_targets("cuda")
def test_sum(target, dev):
    class SumModel(nn.Module):
        def forward(self, x):
            new_vec = x[1, 4]
            return new_vec.sum()

    torch_module = SumModel().eval()
    raw_data = np.random.rand(10, 10, 10).astype("float32")
    assert_torch_output_vs_tvm_from_exported_to_cuda(raw_data, torch_module, target, dev)


@tvm.testing.parametrize_targets("cuda")
<<<<<<< HEAD
def test_leakyrelu_module(target, dev):
    class LeakyReLUModule(nn.Module):
        def __init__(self):
            super().__init__()
            self.act = nn.LeakyReLU(negative_slope=0.1)

        def forward(self, x):
            return self.act(x)

    raw_data = np.random.randn(2, 3).astype(np.float32)
    torch_module = LeakyReLUModule().eval()
=======
def test_mul(target, dev):
    class MulModule(nn.Module):
        def __init__(self):
            super().__init__()
            self.y = torch.tensor(np.random.rand(2, 3).astype("float32"))

        def forward(self, x):
            return x.mul(self.y)

    torch_module = MulModule().eval()
    raw_data = np.random.rand(2, 3).astype("float32")
>>>>>>> fe1b2282
    assert_torch_output_vs_tvm_from_exported_to_cuda(raw_data, torch_module, target, dev)


@tvm.testing.parametrize_targets("cuda")
<<<<<<< HEAD
def test_log_softmax_module(target, dev):
    class LogSoftmaxModule(nn.Module):
        def __init__(self):
            super().__init__()
            self.logsoftmax = nn.LogSoftmax(dim=1)

        def forward(self, x):
            return self.logsoftmax(x)

    raw_data = np.random.randn(4, 5).astype(np.float32)
    torch_module = LogSoftmaxModule().eval()
    assert_torch_output_vs_tvm_from_exported_to_cuda(raw_data, torch_module, target, dev)


@tvm.testing.parametrize_targets("cuda")
def test_softmax_module(target, dev):
    class SoftmaxModule(nn.Module):
        def __init__(self):
            super().__init__()
            self.softmax = nn.Softmax(dim=1)

        def forward(self, x):
            return self.softmax(x)

    raw_data = np.random.randn(4, 5).astype(np.float32)
    torch_module = SoftmaxModule().eval()
    assert_torch_output_vs_tvm_from_exported_to_cuda(raw_data, torch_module, target, dev)


@tvm.testing.parametrize_targets("cuda")
def test_adaptive_avg_pool2d_module(target, dev):
    class AdaptiveAvgPool2dModule(nn.Module):
        def __init__(self):
            super().__init__()
            self.pool = nn.AdaptiveAvgPool2d((1, 1))

        def forward(self, x):
            return self.pool(x)

    raw_data = np.random.randn(2, 3, 8, 8).astype(np.float32)
    torch_module = AdaptiveAvgPool2dModule().eval()
    assert_torch_output_vs_tvm_from_exported_to_cuda(raw_data, torch_module, target, dev)


@tvm.testing.parametrize_targets("cuda")
def test_avg_pool2d_module(target, dev):
    class AvgPool2dModule(nn.Module):
        def __init__(self):
            super().__init__()
            self.pool = nn.AvgPool2d(kernel_size=2)

        def forward(self, x):
            return self.pool(x)

    raw_data = np.random.randn(2, 3, 8, 8).astype(np.float32)
    torch_module = AvgPool2dModule().eval()
    assert_torch_output_vs_tvm_from_exported_to_cuda(raw_data, torch_module, target, dev)


@tvm.testing.parametrize_targets("cuda")
def test_conv1d_module(target, dev):
    class Conv1dModule(nn.Module):
        def __init__(self):
            super().__init__()
            self.conv = nn.Conv1d(in_channels=3, out_channels=4, kernel_size=3)

        def forward(self, x):
            return self.conv(x)

    raw_data = np.random.randn(2, 3, 10).astype(np.float32)
    torch_module = Conv1dModule().eval()
    assert_torch_output_vs_tvm_from_exported_to_cuda(raw_data, torch_module, target, dev)


@tvm.testing.parametrize_targets("cuda")
def test_conv2d_module(target, dev):
    class Conv2dModule(nn.Module):
        def __init__(self):
            super().__init__()
            self.conv = nn.Conv2d(in_channels=3, out_channels=4, kernel_size=3)

        def forward(self, x):
            return self.conv(x)

    raw_data = np.random.randn(2, 3, 10, 10).astype(np.float32)
    torch_module = Conv2dModule().eval()
    assert_torch_output_vs_tvm_from_exported_to_cuda(raw_data, torch_module, target, dev)


@tvm.testing.parametrize_targets("cuda")
def test_conv3d_module(target, dev):
    class Conv3dModule(nn.Module):
        def __init__(self):
            super().__init__()
            self.conv = nn.Conv3d(in_channels=2, out_channels=3, kernel_size=3)

        def forward(self, x):
            return self.conv(x)

    raw_data = np.random.randn(1, 2, 8, 8, 8).astype(np.float32)
    torch_module = Conv3dModule().eval()
    assert_torch_output_vs_tvm_from_exported_to_cuda(raw_data, torch_module, target, dev)


@tvm.testing.parametrize_targets("cuda")
def test_cross_entropy_module(target, dev):
    class CrossEntropyModule(nn.Module):
        def __init__(self):
            super().__init__()
            self.criterion = nn.CrossEntropyLoss()
            self.target = torch.tensor([0, 1, 2, 1])

        def forward(self, x):
            return self.criterion(x, self.target)

    raw_data = np.random.randn(4, 3).astype(np.float32)
    torch_module = CrossEntropyModule().eval()
    assert_torch_output_vs_tvm_from_exported_to_cuda(raw_data, torch_module, target, dev)


@tvm.testing.parametrize_targets("cuda")
def test_group_norm_module(target, dev):
    class GroupNormModule(nn.Module):
        def __init__(self):
            super().__init__()
            self.gn = nn.GroupNorm(num_groups=1, num_channels=4)

        def forward(self, x):
            return self.gn(x)

    raw_data = np.random.randn(2, 4, 8, 8).astype(np.float32)
    torch_module = GroupNormModule().eval()
    assert_torch_output_vs_tvm_from_exported_to_cuda(raw_data, torch_module, target, dev)


@tvm.testing.parametrize_targets("cuda")
def test_layer_norm_module(target, dev):
    class LayerNormModule(nn.Module):
        def __init__(self):
            super().__init__()
            self.ln = nn.LayerNorm(normalized_shape=8)

        def forward(self, x):
            return self.ln(x)

    raw_data = np.random.randn(2, 4, 8).astype(np.float32)
    torch_module = LayerNormModule().eval()
    assert_torch_output_vs_tvm_from_exported_to_cuda(raw_data, torch_module, target, dev)


@tvm.testing.parametrize_targets("cuda")
def test_linear_module(target, dev):
    class LinearModule(nn.Module):
        def __init__(self):
            super().__init__()
            self.linear = nn.Linear(10, 5)

        def forward(self, x):
            return self.linear(x)

    raw_data = np.random.randn(4, 10).astype(np.float32)
    torch_module = LinearModule().eval()
    assert_torch_output_vs_tvm_from_exported_to_cuda(raw_data, torch_module, target, dev)


@tvm.testing.parametrize_targets("cuda")
def test_max_pool2d_module(target, dev):
    class MaxPool2dModule(nn.Module):
        def __init__(self):
            super().__init__()
            self.pool = nn.MaxPool2d(kernel_size=2)

        def forward(self, x):
            return self.pool(x)

    raw_data = np.random.randn(2, 3, 8, 8).astype(np.float32)
    torch_module = MaxPool2dModule().eval()
    assert_torch_output_vs_tvm_from_exported_to_cuda(raw_data, torch_module, target, dev)


@tvm.testing.parametrize_targets("cuda")
def test_embedding_module(target, dev):
    class EmbeddingModule(nn.Module):
        def __init__(self):
            super().__init__()
            self.embed = nn.Embedding(num_embeddings=10, embedding_dim=3)

        def forward(self, x):
            return self.embed(x)

    raw_data = np.random.randint(0, 10, (2, 4)).astype(np.int64)
    torch_module = EmbeddingModule().eval()
    assert_torch_output_vs_tvm_from_exported_to_cuda(raw_data, torch_module, target, dev)


@tvm.testing.parametrize_targets("cuda")
def test_flatten_module(target, dev):
    class FlattenModule(nn.Module):
        def __init__(self):
            super().__init__()
            self.flatten = nn.Flatten()

        def forward(self, x):
            return self.flatten(x)

    raw_data = np.random.randn(2, 3, 4, 5).astype(np.float32)
    torch_module = FlattenModule().eval()
    assert_torch_output_vs_tvm_from_exported_to_cuda(raw_data, torch_module, target, dev)


@tvm.testing.parametrize_targets("cuda")
def test_numel(target, dev):
    class NumelModule(nn.Module):
        def forward(self, x):
            return torch.tensor(x.numel())

    raw_data = np.random.randn(2, 3, 4).astype(np.float32)
    torch_module = NumelModule().eval()
    assert_torch_output_vs_tvm_from_exported_to_cuda(raw_data, torch_module, target, dev)


@tvm.testing.parametrize_targets("cuda")
def test_size(target, dev):
    class SizeModule(nn.Module):
        def forward(self, x):
            return torch.tensor(x.size(0))

    raw_data = np.random.randn(5, 4).astype(np.float32)
    torch_module = SizeModule().eval()
    assert_torch_output_vs_tvm_from_exported_to_cuda(raw_data, torch_module, target, dev)


@tvm.testing.parametrize_targets("cuda")
def test_tensor(target, dev):
    class TensorModule(nn.Module):
        def forward(self, x):
            return torch.tensor([1, 2, 3])

    raw_data = np.zeros((1,)).astype(np.float32)
    torch_module = TensorModule().eval()
    assert_torch_output_vs_tvm_from_exported_to_cuda(raw_data, torch_module, target, dev)


@tvm.testing.parametrize_targets("cuda")
def test_type(target, dev):
    class TypeModule(nn.Module):
        def forward(self, x):
            return x.type(torch.float16)

    raw_data = np.random.randn(2, 3).astype(np.float32)
    torch_module = TypeModule().eval()
    assert_torch_output_vs_tvm_from_exported_to_cuda(raw_data, torch_module, target, dev)


@tvm.testing.parametrize_targets("cuda")
def test_float(target, dev):
    class FloatModule(nn.Module):
        def forward(self, x):
            return x.float()

    raw_data = np.random.randn(2, 3).astype(np.float32)
    torch_module = FloatModule().eval()
    assert_torch_output_vs_tvm_from_exported_to_cuda(raw_data, torch_module, target, dev)


@tvm.testing.parametrize_targets("cuda")
def test_half(target, dev):
    class HalfModule(nn.Module):
        def forward(self, x):
            return x.half()

    raw_data = np.random.randn(2, 3).astype(np.float32)
    torch_module = HalfModule().eval()
    assert_torch_output_vs_tvm_from_exported_to_cuda(raw_data, torch_module, target, dev)


@tvm.testing.parametrize_targets("cuda")
def test_getattr(target, dev):
    class GetAttrModule(nn.Module):
        def forward(self, x):
            # Use getattr to call the ndimension method.
            return torch.tensor(getattr(x, "ndimension")())

    raw_data = np.random.randn(2, 3, 4).astype(np.float32)
    torch_module = GetAttrModule().eval()
    assert_torch_output_vs_tvm_from_exported_to_cuda(raw_data, torch_module, target, dev)


@tvm.testing.parametrize_targets("cuda")
def test_sym_size_int(target, dev):
    class SymSizeIntModule(nn.Module):
        def forward(self, x):
            return torch.tensor(x.shape[1])

    raw_data = np.random.randn(2, 3, 4).astype(np.float32)
    torch_module = SymSizeIntModule().eval()
    assert_torch_output_vs_tvm_from_exported_to_cuda(raw_data, torch_module, target, dev)


@tvm.testing.parametrize_targets("cuda")
def test_interpolate(target, dev):
    class InterpolateModule(nn.Module):
        def forward(self, x):
            # Upsample to a fixed size.
            return F.interpolate(x, size=(16, 16), mode="nearest")

    raw_data = np.random.randn(2, 3, 8, 8).astype(np.float32)
    torch_module = InterpolateModule().eval()
=======
def test_concat(target, dev):
    class ConcatFour(nn.Module):
        def __init__(self, dim=0):
            super(ConcatFour, self).__init__()
            self.dim = dim
            self.x2 = torch.randn(2, 3)
            self.x3 = torch.randn(2, 3)
            self.x4 = torch.randn(2, 3)

        def forward(self, x):
            return torch.cat((x, self.x2, self.x3, self.x4), dim=self.dim)

    torch_module = ConcatFour().eval()
    raw_data = np.random.rand(2, 3).astype("float32")
>>>>>>> fe1b2282
    assert_torch_output_vs_tvm_from_exported_to_cuda(raw_data, torch_module, target, dev)


if __name__ == "__main__":
    tvm.testing.main()<|MERGE_RESOLUTION|>--- conflicted
+++ resolved
@@ -686,7 +686,6 @@
 
 
 @tvm.testing.parametrize_targets("cuda")
-<<<<<<< HEAD
 def test_leakyrelu_module(target, dev):
     class LeakyReLUModule(nn.Module):
         def __init__(self):
@@ -698,7 +697,8 @@
 
     raw_data = np.random.randn(2, 3).astype(np.float32)
     torch_module = LeakyReLUModule().eval()
-=======
+    assert_torch_output_vs_tvm_from_exported_to_cuda(raw_data, torch_module, target, dev)
+
 def test_mul(target, dev):
     class MulModule(nn.Module):
         def __init__(self):
@@ -710,12 +710,10 @@
 
     torch_module = MulModule().eval()
     raw_data = np.random.rand(2, 3).astype("float32")
->>>>>>> fe1b2282
-    assert_torch_output_vs_tvm_from_exported_to_cuda(raw_data, torch_module, target, dev)
-
-
-@tvm.testing.parametrize_targets("cuda")
-<<<<<<< HEAD
+    assert_torch_output_vs_tvm_from_exported_to_cuda(raw_data, torch_module, target, dev)
+
+
+@tvm.testing.parametrize_targets("cuda")
 def test_log_softmax_module(target, dev):
     class LogSoftmaxModule(nn.Module):
         def __init__(self):
@@ -1024,7 +1022,6 @@
 
     raw_data = np.random.randn(2, 3, 8, 8).astype(np.float32)
     torch_module = InterpolateModule().eval()
-=======
 def test_concat(target, dev):
     class ConcatFour(nn.Module):
         def __init__(self, dim=0):
@@ -1039,7 +1036,6 @@
 
     torch_module = ConcatFour().eval()
     raw_data = np.random.rand(2, 3).astype("float32")
->>>>>>> fe1b2282
     assert_torch_output_vs_tvm_from_exported_to_cuda(raw_data, torch_module, target, dev)
 
 
