# Licensed to the Apache Software Foundation (ASF) under one
# or more contributor license agreements.  See the NOTICE file
# distributed with this work for additional information
# regarding copyright ownership.  The ASF licenses this file
# to you under the Apache License, Version 2.0 (the
# "License"); you may not use this file except in compliance
# with the License.  You may obtain a copy of the License at
#
#   http://www.apache.org/licenses/LICENSE-2.0
#
# Unless required by applicable law or agreed to in writing,
# software distributed under the License is distributed on an
# "AS IS" BASIS, WITHOUT WARRANTIES OR CONDITIONS OF ANY
# KIND, either express or implied.  See the License for the
# specific language governing permissions and limitations
# under the License.

import tvm
from tvm import relax
import tvm.testing
import numpy as np
import torch
from torch import nn
from torch.export import export
from tvm.relax.frontend.torch import from_exported_program
from torch.nn import Softmax, Upsample


def assert_torch_output_vs_tvm_from_exported_to_cuda(raw_data, torch_module, target, dev):
    """
    This util ensures that a torch module can successfully be exported to TVM
    using torch.export and that the resuling IR program gives the same result
    as PyTorch when ran on CUDA.
    """
    raw_data_for_tvm = raw_data.copy()  # In case the data is modified
    torch_data = torch.from_numpy(raw_data)
    example_args = (torch_data,)

    with torch.no_grad():
        exported_program = export(torch_module, example_args)
        mod_from_torch = from_exported_program(exported_program, keep_params_as_input=True)

    tvm_mod, tvm_params = relax.frontend.detach_params(mod_from_torch)

    relax_pipeline = relax.get_default_pipeline(tvm.target.Target.from_device(tvm.cuda()))
    ex = relax.build(tvm_mod, target=target, relax_pipeline=relax_pipeline)
    vm = relax.VirtualMachine(ex, dev)

    gpu_data = tvm.nd.array(raw_data_for_tvm, dev)
    gpu_params = [tvm.nd.array(p, dev) for p in tvm_params["main"]]
    gpu_out = vm["main"](gpu_data, *gpu_params)

    pytorch_out = torch_module(torch_data)

    if isinstance(pytorch_out, tuple):
        for i in range(len(pytorch_out)):
            actual = gpu_out[i].numpy()
            desired = pytorch_out[i].detach().numpy()
            np.testing.assert_allclose(actual=actual, desired=desired, rtol=1e-5, atol=1e-5)
    else:
        actual = gpu_out[0].numpy()
        desired = pytorch_out.detach().numpy()
        np.testing.assert_allclose(actual=actual, desired=desired, rtol=1e-5, atol=1e-5)


@tvm.testing.parametrize_targets("cuda")
def test_full(target, dev):
    class FullModel(nn.Module):
        def __init__(self):
            super().__init__()

        def forward(self, x):
            return torch.full((2, 3), 3.141592)

    torch_module = FullModel().eval()

    raw_data = np.random.rand(3, 3).astype("float32")

    assert_torch_output_vs_tvm_from_exported_to_cuda(raw_data, torch_module, target, dev)


@tvm.testing.parametrize_targets("cuda")
def test_full_like(target, dev):
    class FullLike(nn.Module):
        def __init__(self):
            super().__init__()
            self.fill_value = 7.0

        def forward(self, x):
            return torch.full_like(x, self.fill_value)

    torch_module = FullLike().eval()
    raw_data = np.random.rand(2, 3).astype("float32")

    assert_torch_output_vs_tvm_from_exported_to_cuda(raw_data, torch_module, target, dev)


@tvm.testing.parametrize_targets("cuda")
def test_ones(target, dev):
    class FullModel(nn.Module):
        def __init__(self):
            super().__init__()

        def forward(self, x):
            return torch.ones((2, 3))

    torch_module = FullModel().eval()

    raw_data = np.random.rand(1, 1).astype("float32")

    assert_torch_output_vs_tvm_from_exported_to_cuda(raw_data, torch_module, target, dev)


@tvm.testing.parametrize_targets("cuda")
def test_tensor_clamp(target, dev):
    class ClampBothTensor(torch.nn.Module):
        def __init__(self):
            super().__init__()
            self.register_buffer("min_val", torch.tensor(-1.0))
            self.register_buffer("max_val", torch.tensor(1.0))

        def forward(self, x):
            return x.clamp(min=self.min_val, max=self.max_val)

    class ClampBothInt(torch.nn.Module):
        def __init__(self):
            super().__init__()
            self.min_val = -1
            self.max_val = 1

        def forward(self, x):
            return x.clamp(min=self.min_val, max=self.max_val)

    class ClampMinOnlyTensor(torch.nn.Module):
        def __init__(self):
            super().__init__()
            self.register_buffer("min_val", torch.tensor(0.0))

        def forward(self, x):
            return x.clamp(min=self.min_val)

    class ClampMinOnlyInt(torch.nn.Module):
        def __init__(self):
            super().__init__()
            self.min_val = 0

        def forward(self, x):
            return x.clamp(min=self.min_val)

    class ClampMaxOnlyTensor(torch.nn.Module):
        def __init__(self):
            super().__init__()
            self.register_buffer("max_val", torch.tensor(0.5))

        def forward(self, x):
            return x.clamp(max=self.max_val)

    class ClampMaxOnlyInt(torch.nn.Module):
        def __init__(self):
            super().__init__()
            self.max_val = 0.5

        def forward(self, x):
            return x.clamp(max=self.max_val)

    class ClampDifferentValues(torch.nn.Module):
        def __init__(self):
            super().__init__()
            self.min_val = -2
            self.max_val = 2

        def forward(self, x):
            return x.clamp(min=self.min_val, max=self.max_val)

    # Create random data with values outside our clamp ranges
    raw_data = np.random.uniform(-3.0, 3.0, (2, 3, 4, 5)).astype(np.float32)

    torch_module0 = ClampBothTensor().eval()
    torch_module1 = ClampBothInt().eval()
    torch_module2 = ClampMinOnlyTensor().eval()
    torch_module3 = ClampMinOnlyInt().eval()
    torch_module4 = ClampMaxOnlyTensor().eval()
    torch_module5 = ClampMaxOnlyInt().eval()
    torch_module6 = ClampDifferentValues().eval()

    assert_torch_output_vs_tvm_from_exported_to_cuda(raw_data, torch_module0, target, dev)
    assert_torch_output_vs_tvm_from_exported_to_cuda(raw_data, torch_module1, target, dev)
    assert_torch_output_vs_tvm_from_exported_to_cuda(raw_data, torch_module2, target, dev)
    assert_torch_output_vs_tvm_from_exported_to_cuda(raw_data, torch_module3, target, dev)
    assert_torch_output_vs_tvm_from_exported_to_cuda(raw_data, torch_module4, target, dev)
    assert_torch_output_vs_tvm_from_exported_to_cuda(raw_data, torch_module5, target, dev)
    assert_torch_output_vs_tvm_from_exported_to_cuda(raw_data, torch_module6, target, dev)


@tvm.testing.parametrize_targets("cuda")
def test_tensor_expand_as(target, dev):
    class ExpandAs0(torch.nn.Module):
        def __init__(self):
            super().__init__()
            self.template = torch.ones((1, 1, 1, 1))

        def forward(self, x):
            return self.template.expand_as(x)

    class ExpandAs1(torch.nn.Module):
        def __init__(self):
            super().__init__()
            self.template = torch.ones((2, 1, 4, 1))

        def forward(self, x):
            return self.template.expand_as(x)

    class ExpandAs2(torch.nn.Module):
        def __init__(self):
            super().__init__()
            self.template = torch.ones((2, 1, 1, 10))

        def forward(self, x):
            return self.template.expand_as(x)

    class ExpandAs3(torch.nn.Module):
        def __init__(self):
            super().__init__()
            self.template = torch.ones((2, 3, 1, 1))

        def forward(self, x):
            return self.template.expand_as(x)

    raw_data = np.random.randn(2, 3, 4, 10).astype(np.float32)

    torch_module0 = ExpandAs0().eval()
    torch_module1 = ExpandAs1().eval()
    torch_module2 = ExpandAs2().eval()
    torch_module3 = ExpandAs3().eval()

    assert_torch_output_vs_tvm_from_exported_to_cuda(raw_data, torch_module0, target, dev)
    assert_torch_output_vs_tvm_from_exported_to_cuda(raw_data, torch_module1, target, dev)
    assert_torch_output_vs_tvm_from_exported_to_cuda(raw_data, torch_module2, target, dev)
    assert_torch_output_vs_tvm_from_exported_to_cuda(raw_data, torch_module3, target, dev)


@tvm.testing.parametrize_targets("cuda")
def test_copy_(target, dev):
    class CopyTester(nn.Module):
        def __init__(self, size):
            super().__init__()
            self.register_buffer("buffer", torch.zeros(size))

        def forward(self, x):
            self.buffer.copy_(x)

            return x * 3 + self.buffer * 5

    size = (2, 2)
    raw_data = np.random.rand(*size).astype(np.float32)
    torch_module = CopyTester(size).eval()
    assert_torch_output_vs_tvm_from_exported_to_cuda(raw_data, torch_module, target, dev)


@tvm.testing.parametrize_targets("cuda")
def test_upsample_with_size(target, dev):
    """
    The Upsample module can be used with the size arugment or the scale
    factor argument but not both. This tests the former.
    """
    batch_size = 1
    channels = 3
    height, width = 8, 8

    torch_module = Upsample(size=(64, 64), mode="nearest", recompute_scale_factor=None)

    raw_data = np.random.rand(batch_size, channels, height, width).astype("float32")

    assert_torch_output_vs_tvm_from_exported_to_cuda(raw_data, torch_module, target, dev)


@tvm.testing.parametrize_targets("cuda")
def test_detach_no_change(target, dev):
    # In TVM, detach() is just identity
    class DetachTester(nn.Module):
        def forward(self, x):
            detached = x.detach()
            return detached

    raw_data = np.ones((2, 2)).astype(np.float32)
    torch_module = DetachTester().eval()
    assert_torch_output_vs_tvm_from_exported_to_cuda(raw_data, torch_module, target, dev)


@tvm.testing.parametrize_targets("cuda")
def test_upsample_with_scale_factor(target, dev):
    """
    The Upsample module can be used with the size arugment or the scale
    factor argument but not both. This tests the latter.
    """
    batch_size = 2
    channels = 3
    height, width = 32, 32

    torch_module = Upsample(
        size=None, scale_factor=7, mode="nearest", align_corners=None, recompute_scale_factor=True
    )

    raw_data = np.random.rand(batch_size, channels, height, width).astype("float32")
    assert_torch_output_vs_tvm_from_exported_to_cuda(raw_data, torch_module, target, dev)


@tvm.testing.parametrize_targets("cuda")
def test_linalg_vector_norm(target, dev):
    class VectorNorm0(torch.nn.Module):
        def forward(self, x):
            return torch.linalg.vector_norm(x, ord=1, dim=-1)

    class VectorNorm1(torch.nn.Module):
        def forward(self, x):
            return torch.linalg.vector_norm(x, ord=2, dim=2)

    class VectorNorm2(torch.nn.Module):
        def forward(self, x):
            return torch.linalg.vector_norm(x, ord=1, dim=-1)

    class VectorNorm3(torch.nn.Module):
        def forward(self, x):
            return torch.linalg.vector_norm(x, ord=2, dim=2)

    raw_data = np.random.randn(2, 3, 4, 10).astype(np.float32)

    torch_module0 = VectorNorm0().eval()
    torch_module1 = VectorNorm1().eval()
    torch_module2 = VectorNorm2().eval()
    torch_module3 = VectorNorm3().eval()

    assert_torch_output_vs_tvm_from_exported_to_cuda(raw_data, torch_module0, target, dev)
    assert_torch_output_vs_tvm_from_exported_to_cuda(raw_data, torch_module1, target, dev)
    assert_torch_output_vs_tvm_from_exported_to_cuda(raw_data, torch_module2, target, dev)
    assert_torch_output_vs_tvm_from_exported_to_cuda(raw_data, torch_module3, target, dev)


@tvm.testing.parametrize_targets("cuda")
def test_batch_norm_prog(target, dev):
    # Default args, in a pytorch program (to ensure output is in proper type and format)
    raw_data = np.random.randn(2, 3, 2, 2).astype(np.float32)

    class BatchNormWrapper(nn.Module):
        def __init__(self):
            super(BatchNormWrapper, self).__init__()
            self.bn = nn.BatchNorm2d(3)

        def forward(self, x):
            x = self.bn(x)
            x = x + 1
            return x

    torch_module = BatchNormWrapper().eval()
    assert_torch_output_vs_tvm_from_exported_to_cuda(raw_data, torch_module, target, dev)


@tvm.testing.parametrize_targets("cuda")
def test_split_size(target, dev):
    # Test split using the split_size argument such that it is not a divisor
    # of the dimension to split (the last tensor will be smaller)
    batch = 2
    channels = 7
    height, width = 2, 2
    split_size = 3  # last tensor will have just 1 element
    dim = 1  # split across channels
    raw_data = np.random.rand(batch, channels, height, width).astype("float32")

    class SplitModelSplitSize(nn.Module):
        def __init__(self, split_size, dim):
            super().__init__()
            self.split_size = split_size
            self.dim = dim

        def forward(self, x):
            return torch.split(x, split_size_or_sections=self.split_size, dim=self.dim)

    torch_module = SplitModelSplitSize(split_size=split_size, dim=dim).eval()
    assert_torch_output_vs_tvm_from_exported_to_cuda(raw_data, torch_module, target, dev)


@tvm.testing.parametrize_targets("cuda")
def test_split_sections_list(target, dev):
    # Test split using a list of section sizes
    batch = 3
    channels = 2
    height = 10
    width = 5
    sections = [3, 2, 5]
    dim = 2  # split across height
    raw_data = np.random.rand(batch, channels, height, width).astype("float32")

    class SplitModelSectionsList(nn.Module):
        def __init__(self, split_size, dim):
            super().__init__()
            self.split_size = split_size
            self.dim = dim

        def forward(self, x):
            return torch.split(x, split_size_or_sections=self.split_size, dim=self.dim)

    torch_module = SplitModelSectionsList(split_size=sections, dim=dim).eval()
    assert_torch_output_vs_tvm_from_exported_to_cuda(raw_data, torch_module, target, dev)


@tvm.testing.parametrize_targets("cuda")
def test_batch_norm0(target, dev):
    # Eval, no momentum, no affine, no running stats
    raw_data = np.random.randn(8, 3, 4, 4).astype(np.float32)
    torch_module = nn.BatchNorm2d(
        3, eps=1e-02, momentum=0.0, affine=False, track_running_stats=False, device=None, dtype=None
    ).eval()
    assert_torch_output_vs_tvm_from_exported_to_cuda(raw_data, torch_module, target, dev)


@tvm.testing.parametrize_targets("cuda")
def test_batch_norm1(target, dev):
    # Eval, with momentum, no affine, with running stats
    raw_data = np.random.randn(1, 4, 2, 2).astype(np.float32)
    torch_module = nn.BatchNorm2d(
        4, eps=1e-05, momentum=0.1, affine=False, track_running_stats=True, device=None, dtype=None
    ).eval()
    assert_torch_output_vs_tvm_from_exported_to_cuda(raw_data, torch_module, target, dev)


@tvm.testing.parametrize_targets("cuda")
def test_batch_norm2(target, dev):
    # Eval, with momentum, affine, no running stats
    raw_data = np.random.randn(3, 4, 2, 2).astype(np.float32)
    torch_module = nn.BatchNorm2d(
        4, eps=1e-05, momentum=0.2, affine=True, track_running_stats=False
    ).eval()
    assert_torch_output_vs_tvm_from_exported_to_cuda(raw_data, torch_module, target, dev)


@tvm.testing.parametrize_targets("cuda")
def test_batch_norm3(target, dev):
    # Eval, no momentum, affine, with running stats
    raw_data = np.random.randn(1, 2, 2, 2).astype(np.float32)
    torch_module = nn.BatchNorm2d(
        2, eps=1e-05, momentum=0.0, affine=True, track_running_stats=True
    ).eval()
    assert_torch_output_vs_tvm_from_exported_to_cuda(raw_data, torch_module, target, dev)


@tvm.testing.parametrize_targets("cuda")
def test_chunk_even(target, dev):
    # Chunks is a divisor of the dimension size
    batch = 6
    channels = 2
    height = 3
    width = 4
    chunks = 3
    dim = 0
    raw_data = np.random.rand(batch, channels, height, width).astype("float32")

    class ChunkModel(nn.Module):
        def __init__(self, chunks, dim):
            super().__init__()
            self.chunks = chunks
            self.dim = dim

        def forward(self, x):
            return x.chunk(self.chunks, dim=self.dim)

    torch_module = ChunkModel(chunks=chunks, dim=dim).eval()
    assert_torch_output_vs_tvm_from_exported_to_cuda(raw_data, torch_module, target, dev)


@tvm.testing.parametrize_targets("cuda")
def test_chunk_uneven(target, dev):
    # Chunks is not a divisor of the dimension size
    batch = 2
    channels = 5
    height = 4
    width = 5
    chunks = 2
    dim = 1
    raw_data = np.random.rand(batch, channels, height, width).astype("float32")

    class ChunkModel(nn.Module):
        def __init__(self, chunks, dim):
            super().__init__()
            self.chunks = chunks
            self.dim = dim

        def forward(self, x):
            return x.chunk(self.chunks, dim=self.dim)

    torch_module = ChunkModel(chunks=chunks, dim=dim).eval()
    assert_torch_output_vs_tvm_from_exported_to_cuda(raw_data, torch_module, target, dev)


@tvm.testing.parametrize_targets("cuda")
def test_chunk_too_many(target, dev):
    # If user asks for more chunks than the size of the dim, pytorch simply splits in sections of size 1
    batch = 1
    channels = 3
    height = 2
    width = 2
    chunks = 99
    dim = 1
    raw_data = np.random.rand(batch, channels, height, width).astype("float32")

    class ChunkModel(nn.Module):
        def __init__(self, chunks, dim):
            super().__init__()
            self.chunks = chunks
            self.dim = dim

        def forward(self, x):
            return x.chunk(self.chunks, dim=self.dim)

    torch_module = ChunkModel(chunks=chunks, dim=dim).eval()
    assert_torch_output_vs_tvm_from_exported_to_cuda(raw_data, torch_module, target, dev)


@tvm.testing.parametrize_targets("cuda")
<<<<<<< HEAD
def test_index_select(target, dev):
    class IndexSelectModel(nn.Module):
        def forward(self, x):
            indices = torch.tensor([0, 2])
            return torch.index_select(x, 0, indices)

    raw_data = np.random.rand(3, 4).astype("float32")
    torch_module = IndexSelectModel().eval()
    assert_torch_output_vs_tvm_from_exported_to_cuda(raw_data, torch_module, target, dev)


@tvm.testing.parametrize_targets("cuda")
=======
>>>>>>> f0816568
def test_arange(target, dev):
    # arange.default
    raw_data = np.array([0, 0, 0, 0, 0])

    class ArangeDefaultModel(nn.Module):
        def forward(self, x):
            return x + torch.arange(5)

    torch_module = ArangeDefaultModel().eval()
    assert_torch_output_vs_tvm_from_exported_to_cuda(raw_data, torch_module, target, dev)

    # arange.start
    raw_data = np.array([0, 0, 0])

    class ArangeStartModel(nn.Module):
        def forward(self, x):
            return x + torch.arange(1, 4)

    torch_module = ArangeStartModel().eval()
    assert_torch_output_vs_tvm_from_exported_to_cuda(raw_data, torch_module, target, dev)

    # arange.start_step
    raw_data = np.array([0.0, 0.0, 0.0], dtype=np.float32)

    class ArangeStartStopModel(nn.Module):
        def forward(self, x):
            return x + torch.arange(1, 2.5, 0.5, dtype=torch.float32)

    torch_module = ArangeStartStopModel().eval()
    assert_torch_output_vs_tvm_from_exported_to_cuda(raw_data, torch_module, target, dev)


<<<<<<< HEAD
=======
@tvm.testing.parametrize_targets("cuda")
def test_index_select(target, dev):
    class IndexSelectModel(nn.Module):
        def forward(self, x):
            indices = torch.tensor([0, 2])
            return torch.index_select(x, 0, indices)

    raw_data = np.random.rand(3, 4).astype("float32")
    torch_module = IndexSelectModel().eval()
    assert_torch_output_vs_tvm_from_exported_to_cuda(raw_data, torch_module, target, dev)


@tvm.testing.parametrize_targets("cuda")
def test_stack(target, dev):
    class StackModel(nn.Module):
        def forward(self, x):
            val1 = x[1, 4]
            val2 = x[3, 2]
            val3 = x[5, 6]
            z = torch.stack([val1, val2, val3])
            return z

    torch_module = StackModel().eval()
    raw_data = np.random.rand(10, 10, 10).astype("float32")
    assert_torch_output_vs_tvm_from_exported_to_cuda(raw_data, torch_module, target, dev)


@tvm.testing.parametrize_targets("cuda")
def test_sum(target, dev):
    class SumModel(nn.Module):
        def forward(self, x):
            new_vec = x[1, 4]
            return new_vec.sum()

    torch_module = SumModel().eval()

    raw_data = np.random.rand(10, 10, 10).astype("float32")
    assert_torch_output_vs_tvm_from_exported_to_cuda(raw_data, torch_module, target, dev)


>>>>>>> f0816568
if __name__ == "__main__":
    tvm.testing.main()<|MERGE_RESOLUTION|>--- conflicted
+++ resolved
@@ -516,21 +516,6 @@
 
 
 @tvm.testing.parametrize_targets("cuda")
-<<<<<<< HEAD
-def test_index_select(target, dev):
-    class IndexSelectModel(nn.Module):
-        def forward(self, x):
-            indices = torch.tensor([0, 2])
-            return torch.index_select(x, 0, indices)
-
-    raw_data = np.random.rand(3, 4).astype("float32")
-    torch_module = IndexSelectModel().eval()
-    assert_torch_output_vs_tvm_from_exported_to_cuda(raw_data, torch_module, target, dev)
-
-
-@tvm.testing.parametrize_targets("cuda")
-=======
->>>>>>> f0816568
 def test_arange(target, dev):
     # arange.default
     raw_data = np.array([0, 0, 0, 0, 0])
@@ -563,8 +548,6 @@
     assert_torch_output_vs_tvm_from_exported_to_cuda(raw_data, torch_module, target, dev)
 
 
-<<<<<<< HEAD
-=======
 @tvm.testing.parametrize_targets("cuda")
 def test_index_select(target, dev):
     class IndexSelectModel(nn.Module):
@@ -605,6 +588,5 @@
     assert_torch_output_vs_tvm_from_exported_to_cuda(raw_data, torch_module, target, dev)
 
 
->>>>>>> f0816568
 if __name__ == "__main__":
     tvm.testing.main()